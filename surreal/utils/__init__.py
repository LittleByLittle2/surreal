--- conflicted
+++ resolved
@@ -6,10 +6,6 @@
 from .serializer import *
 from .parallel import *
 from .ezdict import EzDict
-<<<<<<< HEAD
 from .json_yaml import *
 from .checkpoint import Checkpoint, PeriodicCheckpoint
-=======
-from .checkpoint import Checkpoint, PeriodicCheckpoint
-from .agent_mode import *
->>>>>>> 8869601b
+from .agent_mode import *