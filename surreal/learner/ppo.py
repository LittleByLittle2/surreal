--- conflicted
+++ resolved
@@ -21,7 +21,6 @@
         if not self.use_cuda:
             self.log.info('Using CPU')
         else:
-            print('using gp')
             self.log.info('Using GPU: {}'.format(self.gpu_id))
 
         # RL general parameters
@@ -333,12 +332,7 @@
                     v_trace_s_adv  = (v_trace_s_adv - mean)/std  
 
                 avg_trace = trace_c.mean()
-<<<<<<< HEAD
-                return obs_flat, actions_flat, adv, v_trace_targ, pds_flat, avg_trace
-=======
-                return obs_flat, actions_flat, v_trace_s_adv, v_trace_s, pds_flat, avg_trace   
-
->>>>>>> b3eb11cf
+                return obs_flat, actions_flat, v_trace_s_adv, v_trace_s, pds_flat, avg_trace
 
     def _optimize(self, obs, actions, rewards, obs_next, pds, dones):
         #obs, actions, advantages, v_trace_targ, pds, avg_trace = self._V_trace_compute_target(obs, obs_next, actions, rewards, pds, dones)
