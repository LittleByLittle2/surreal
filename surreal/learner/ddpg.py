import torch
import torch.nn as nn
import numpy as np
from .base import Learner
from .aggregator import SSARAggregator, NstepReturnAggregator, MultistepAggregator
from surreal.model.ddpg_net import DDPGModel
from surreal.session import Config, extend_config, BASE_SESSION_CONFIG, BASE_LEARNER_CONFIG, ConfigError
from surreal.utils.pytorch import GpuVariable as Variable
import surreal.utils as U

class DDPGLearner(Learner):

    def __init__(self, learner_config, env_config, session_config):
        super().__init__(learner_config, env_config, session_config)

        self.current_iteration = 0

<<<<<<< HEAD
        self.discount_factor = self.learner_config.algo.gamma
        self.n_step = self.learner_config.algo.n_step
        self.use_z_filter = self.learner_config.algo.use_z_filter
        self.use_batchnorm = self.learner_config.algo.use_batchnorm

        self.clip_actor_gradient = self.learner_config.algo.clip_actor_gradient
        if self.clip_actor_gradient:
            self.actor_gradient_clip_value = self.learner_config.algo.actor_gradient_clip_value

        self.action_dim = self.env_config.action_spec.dim[0]
        self.obs_dim = self.env_config.obs_spec.dim[0]

        self.model = DDPGModel(
            obs_dim=self.obs_dim,
            action_dim=self.action_dim,
            use_z_filter=self.use_z_filter,
            use_batchnorm=self.use_batchnorm,
            train=True
        )

        self.model_target = DDPGModel(
            obs_dim=self.obs_dim,
            action_dim=self.action_dim,
            use_z_filter=self.use_z_filter,
            use_batchnorm=self.use_batchnorm,
            train=False
        )

        self.critic_criterion = nn.MSELoss()

        self.critic_optim = torch.optim.Adam(
            self.model.critic.parameters(),
            lr=self.learner_config.algo.critic_lr,
            weight_decay=self.learner_config.algo.critic_regularization # Weight regularization term
        )

        self.actor_optim = torch.optim.Adam(
            self.model.actor.parameters(),
            lr=self.learner_config.algo.actor_lr,
            weight_decay=self.learner_config.algo.actor_regularization # Weight regularization term
        )

        self.aggregator = NstepReturnAggregator(self.env_config.obs_spec, self.env_config.action_spec, self.discount_factor)
        # self.aggregator = SSARAggregator(self.env_config.obs_spec, self.env_config.action_spec)


        U.hard_update(self.model_target.actor, self.model.actor)
        U.hard_update(self.model_target.critic, self.model.critic)
        # self.train_iteration = 0
=======
        self.gpu_id = session_config.learner.gpu
        self.log.info('Initializing DDPG learner')
        if self.gpu_id == -1:
            self.log.info('Using CPU')
        else:
            self.log.info('Using GPU: {}'.format(self.gpu_id))
        with U.torch_gpu_scope(self.gpu_id):

            self.target_update_init()

            self.discount_factor = self.learner_config.algo.gamma
            self.n_step = self.learner_config.algo.n_step
            self.use_z_filter = self.learner_config.algo.use_z_filter

            self.clip_actor_gradient = self.learner_config.algo.clip_actor_gradient
            if self.clip_actor_gradient:
                self.log.info('Clipping actor gradient at {}'.format(self.learner_config.algo.actor_gradient_clip_value))
                self.actor_gradient_clip_value = self.learner_config.algo.actor_gradient_clip_value

            self.clip_critic_gradient = self.learner_config.algo.clip_critic_gradient
            if self.clip_critic_gradient:
                self.log.info('Clipping critic gradient at {}'.format(self.learner_config.algo.critic_gradient_clip_value))
                self.critic_gradient_clip_value = self.learner_config.algo.critic_gradient_clip_value

            self.action_dim = self.env_config.action_spec.dim[0]
            self.obs_dim = self.env_config.obs_spec.dim[0]

            self.model = DDPGModel(
                obs_dim=self.obs_dim,
                action_dim=self.action_dim,
                use_z_filter=self.use_z_filter,
            )

            self.model_target = DDPGModel(
                obs_dim=self.obs_dim,
                action_dim=self.action_dim,
                use_z_filter=self.use_z_filter,
            )

            self.critic_criterion = nn.MSELoss()

            self.log.info('Using adam for critic with learning rate {}'.format(self.learner_config.algo.lr_critic))
            self.critic_optim = torch.optim.Adam(
                self.model.critic.parameters(),
                lr=self.learner_config.algo.lr_critic
            )

            self.log.info('Using adam for actor with learning rate {}'.format(self.learner_config.algo.lr_actor))
            self.actor_optim = torch.optim.Adam(
                self.model.actor.parameters(),
                lr=self.learner_config.algo.lr_actor
            )

            self.log.info('Using {}-step bootstrapped return'.format(self.learner_config.algo.n_step))
            # Note that the Nstep Return aggregator does not care what is n. It is the experience sender that cares
            self.aggregator = NstepReturnAggregator(self.env_config.obs_spec, self.env_config.action_spec, self.discount_factor)
            # self.aggregator = SSARAggregator(self.env_config.obs_spec, self.env_config.action_spec)

            U.hard_update(self.model_target.actor, self.model.actor)
            U.hard_update(self.model_target.critic, self.model.critic)
            # self.train_iteration = 0
>>>>>>> f91b64bd

    def _optimize(self, obs, actions, rewards, obs_next, done):
        with U.torch_gpu_scope(self.gpu_id):
            obs = Variable(obs)
            actions = Variable(actions)
            rewards = Variable(rewards)
            obs_next = Variable(obs_next)
            done = Variable(done)

            assert actions.max().data[0] <= 1.0
            assert actions.min().data[0] >= -1.0

            if self.use_z_filter:
                self.model.z_update(obs)

            # estimate rewards using the next state: r + argmax_a Q'(s_{t+1}, u'(a))
            # obs_next.volatile = True
            next_actions_target = self.model_target.forward_actor(obs_next)

            # obs_next.volatile = False
            next_Q_target = self.model_target.forward_critic(obs_next, next_actions_target)
            # next_Q_target.volatile = False
            y = rewards + pow(self.discount_factor, self.n_step) * next_Q_target * (1.0 - done)
            y = y.detach()

            # print('next_Q_target', next_Q_target)
            # print('y', y)

            # compute Q(s_t, a_t)
            y_policy = self.model.forward_critic(
                obs.detach(),
                actions.detach()
            )

            # critic update
            self.model.critic.zero_grad()
            critic_loss = self.critic_criterion(y_policy, y)
            critic_loss.backward()
            if self.clip_critic_gradient:
                self.model.critic.clip_grad_value(self.critic_gradient_clip_value)
            # for p in self.model.critic.parameters():
            #     p.grad.data.clamp_(-1.0, 1.0)
            self.critic_optim.step()

            # actor update
            self.model.actor.zero_grad()
            actor_loss = -self.model.forward_critic(
                obs.detach(),
                self.model.forward_actor(obs.detach())
            ).mean()
            actor_loss.backward()
            if self.clip_actor_gradient:
                self.model.actor.clip_grad_value(self.actor_gradient_clip_value)
            # for p in self.model.actor.parameters():
            #     p.grad.data.clamp_(-1.0, 1.0)
            self.actor_optim.step()

            tensorplex_update_dict = {
                'actor_loss': actor_loss.data[0],
                'critic_loss': critic_loss.data[0],
                'action_norm': actions.norm(2, 1).mean().data[0],
                'rewards': rewards.mean().data[0],
                'Q_target': y.mean().data[0],
                'Q_policy': y_policy.mean().data[0],
            }
            if self.use_z_filter:
                tensorplex_update_dict['observation_0_running_mean'] = self.model.z_filter.running_mean()[0]
                tensorplex_update_dict['observation_0_running_square'] =  self.model.z_filter.running_square()[0]
                tensorplex_update_dict['observation_0_running_std'] = self.model.z_filter.running_std()[0]            

            # (possibly) update target networks
            self.target_update()

            return tensorplex_update_dict

    def learn(self, batch):
        self.current_iteration += 1
        batch = self.aggregator.aggregate(batch)
        tensorplex_update_dict = self._optimize(
            batch.obs,
            batch.actions,
            batch.rewards,
            batch.obs_next,
            batch.dones
        )

        self.update_tensorplex(tensorplex_update_dict)

    def module_dict(self):
        return {
            'ddpg': self.model,
        }

    def target_update_init(self):
        target_update_config = self.learner_config.algo.target_update
        self.target_update_type = target_update_config.type

        if self.target_update_type == 'soft':
            self.target_update_tau = target_update_config.tau
            self.log.info('Using soft target update with tau = {}'.format(self.target_update_tau))
        elif self.target_update_type == 'hard':
            self.target_update_counter = 0
            self.target_update_interval = target_update_config.interval
            self.log.info('Using hard target update every {} steps'.format(self.target_update_interval))
        else:
            raise ConfigError('Unsupported ddpg update type: {}'.format(target_update_config.type))

    def target_update(self):
        if self.target_update_type == 'soft':
            U.soft_update(self.model_target.actor, self.model.actor, self.target_update_tau)
            U.soft_update(self.model_target.critic, self.model.critic, self.target_update_tau)
        elif self.target_update_type == 'hard':
            self.target_update_counter += 1
            if self.target_update_counter % self.target_update_interval == 0:
                U.hard_update(self.model_target.actor, self.model.actor)
                U.hard_update(self.model_target.critic, self.model.critic)<|MERGE_RESOLUTION|>--- conflicted
+++ resolved
@@ -15,57 +15,6 @@
 
         self.current_iteration = 0
 
-<<<<<<< HEAD
-        self.discount_factor = self.learner_config.algo.gamma
-        self.n_step = self.learner_config.algo.n_step
-        self.use_z_filter = self.learner_config.algo.use_z_filter
-        self.use_batchnorm = self.learner_config.algo.use_batchnorm
-
-        self.clip_actor_gradient = self.learner_config.algo.clip_actor_gradient
-        if self.clip_actor_gradient:
-            self.actor_gradient_clip_value = self.learner_config.algo.actor_gradient_clip_value
-
-        self.action_dim = self.env_config.action_spec.dim[0]
-        self.obs_dim = self.env_config.obs_spec.dim[0]
-
-        self.model = DDPGModel(
-            obs_dim=self.obs_dim,
-            action_dim=self.action_dim,
-            use_z_filter=self.use_z_filter,
-            use_batchnorm=self.use_batchnorm,
-            train=True
-        )
-
-        self.model_target = DDPGModel(
-            obs_dim=self.obs_dim,
-            action_dim=self.action_dim,
-            use_z_filter=self.use_z_filter,
-            use_batchnorm=self.use_batchnorm,
-            train=False
-        )
-
-        self.critic_criterion = nn.MSELoss()
-
-        self.critic_optim = torch.optim.Adam(
-            self.model.critic.parameters(),
-            lr=self.learner_config.algo.critic_lr,
-            weight_decay=self.learner_config.algo.critic_regularization # Weight regularization term
-        )
-
-        self.actor_optim = torch.optim.Adam(
-            self.model.actor.parameters(),
-            lr=self.learner_config.algo.actor_lr,
-            weight_decay=self.learner_config.algo.actor_regularization # Weight regularization term
-        )
-
-        self.aggregator = NstepReturnAggregator(self.env_config.obs_spec, self.env_config.action_spec, self.discount_factor)
-        # self.aggregator = SSARAggregator(self.env_config.obs_spec, self.env_config.action_spec)
-
-
-        U.hard_update(self.model_target.actor, self.model.actor)
-        U.hard_update(self.model_target.critic, self.model.critic)
-        # self.train_iteration = 0
-=======
         self.gpu_id = session_config.learner.gpu
         self.log.info('Initializing DDPG learner')
         if self.gpu_id == -1:
@@ -79,6 +28,7 @@
             self.discount_factor = self.learner_config.algo.gamma
             self.n_step = self.learner_config.algo.n_step
             self.use_z_filter = self.learner_config.algo.use_z_filter
+            self.use_batchnorm = self.learner_config.algo.use_batchnorm
 
             self.clip_actor_gradient = self.learner_config.algo.clip_actor_gradient
             if self.clip_actor_gradient:
@@ -97,12 +47,16 @@
                 obs_dim=self.obs_dim,
                 action_dim=self.action_dim,
                 use_z_filter=self.use_z_filter,
+                use_batchnorm=self.use_batchnorm,
+                train=True
             )
 
             self.model_target = DDPGModel(
                 obs_dim=self.obs_dim,
                 action_dim=self.action_dim,
                 use_z_filter=self.use_z_filter,
+                use_batchnorm=self.use_batchnorm,
+                train=False
             )
 
             self.critic_criterion = nn.MSELoss()
@@ -110,13 +64,15 @@
             self.log.info('Using adam for critic with learning rate {}'.format(self.learner_config.algo.lr_critic))
             self.critic_optim = torch.optim.Adam(
                 self.model.critic.parameters(),
-                lr=self.learner_config.algo.lr_critic
+                lr=self.learner_config.algo.lr_critic,
+                weight_decay=self.learner_config.algo.critic_regularization # Weight regularization term
             )
 
             self.log.info('Using adam for actor with learning rate {}'.format(self.learner_config.algo.lr_actor))
             self.actor_optim = torch.optim.Adam(
                 self.model.actor.parameters(),
-                lr=self.learner_config.algo.lr_actor
+                lr=self.learner_config.algo.lr_actor,
+                weight_decay=self.learner_config.algo.actor_regularization # Weight regularization term
             )
 
             self.log.info('Using {}-step bootstrapped return'.format(self.learner_config.algo.n_step))
@@ -127,7 +83,6 @@
             U.hard_update(self.model_target.actor, self.model.actor)
             U.hard_update(self.model_target.critic, self.model.critic)
             # self.train_iteration = 0
->>>>>>> f91b64bd
 
     def _optimize(self, obs, actions, rewards, obs_next, done):
         with U.torch_gpu_scope(self.gpu_id):
