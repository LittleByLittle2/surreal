import torch
import torch.nn as nn
import numpy as np
from .base import Learner
from .aggregator import SSARAggregator, NstepReturnAggregator, MultistepAggregator
from surreal.model.ddpg_net import DDPGModel
from surreal.session import Config, extend_config, BASE_SESSION_CONFIG, BASE_LEARNER_CONFIG, ConfigError
from surreal.utils.pytorch import GpuVariable as Variable
import surreal.utils as U


class DDPGLearner(Learner):

    def __init__(self, learner_config, env_config, session_config):
        super().__init__(learner_config, env_config, session_config)

        self.current_iteration = 0

        self.discount_factor = self.learner_config.algo.gamma
        self.n_step = self.learner_config.algo.n_step
        self.use_z_filter = self.learner_config.algo.use_z_filter
        self.use_batchnorm = self.learner_config.algo.use_batchnorm

        self.log.info('Initializing DDPG learner')
        num_gpus = session_config.learner.num_gpus
        self.gpu_ids = list(range(num_gpus))

        if not self.gpu_ids:
            self.log.info('Using CPU')
        else:
            self.log.info('Using GPU: {}'.format(self.gpu_ids))

        with U.torch_gpu_scope(self.gpu_ids):
            self.target_update_init()

            self.clip_actor_gradient = self.learner_config.algo.clip_actor_gradient
            if self.clip_actor_gradient:
                self.actor_gradient_clip_value = self.learner_config.algo.actor_gradient_clip_value
                self.log.info('Clipping actor gradient at {}'.format(self.actor_gradient_clip_value))

            self.clip_critic_gradient = self.learner_config.algo.clip_critic_gradient
            if self.clip_critic_gradient:
                self.critic_gradient_clip_value = self.learner_config.algo.critic_gradient_clip_value
                self.log.info('Clipping critic gradient at {}'.format(self.critic_gradient_clip_value))

            self.action_dim = self.env_config.action_spec.dim[0]
            self.obs_dim = self.env_config.obs_spec.dim

            self.model = DDPGModel(
                obs_dim=self.obs_dim,
                action_dim=self.action_dim,
                use_z_filter=self.use_z_filter,
                use_batchnorm=self.use_batchnorm,
                actor_fc_hidden_sizes=self.learner_config.model.actor_fc_hidden_sizes,
                critic_fc_hidden_sizes=self.learner_config.model.critic_fc_hidden_sizes,
            )
            self.model.train()

            self.model_target = DDPGModel(
                obs_dim=self.obs_dim,
                action_dim=self.action_dim,
                use_z_filter=self.use_z_filter,
                use_batchnorm=self.use_batchnorm,
                actor_fc_hidden_sizes=self.learner_config.model.actor_fc_hidden_sizes,
                critic_fc_hidden_sizes=self.learner_config.model.critic_fc_hidden_sizes,
            )
            self.model.eval()

            self.critic_criterion = nn.MSELoss()

            self.log.info('Using Adam for critic with learning rate {}'.format(self.learner_config.algo.lr_critic))
            self.critic_optim = torch.optim.Adam(
                self.model.critic.parameters(),
                lr=self.learner_config.algo.lr_critic,
                weight_decay=self.learner_config.algo.critic_regularization # Weight regularization term
            )

            self.log.info('Using Adam for actor with learning rate {}'.format(self.learner_config.algo.lr_actor))
            self.actor_optim = torch.optim.Adam(
                self.model.actor.parameters(),
                lr=self.learner_config.algo.lr_actor,
                weight_decay=self.learner_config.algo.actor_regularization # Weight regularization term
            )

            self.log.info('Using {}-step bootstrapped return'.format(self.learner_config.algo.n_step))
            # Note that the Nstep Return aggregator does not care what is n. It is the experience sender that cares
            # self.aggregator = NstepReturnAggregator(self.env_config.obs_spec, self.env_config.action_spec, self.discount_factor)
            self.aggregator = SSARAggregator(self.env_config.obs_spec, self.env_config.action_spec)

            U.hard_update(self.model_target.actor, self.model.actor)
            U.hard_update(self.model_target.critic, self.model.critic)
            # self.train_iteration = 0

    def _optimize(self, obs, actions, rewards, obs_next, done):
        with U.torch_gpu_scope(self.gpu_ids):
            visual_obs, flat_obs = obs

            if visual_obs is not None:
                #visual_obs = U.to_float_tensor(visual_obs)
                #assert torch.is_tensor(visual_obs)
                #visual_obs = Variable(visual_obs.unsqueeze(0))
<<<<<<< HEAD
                visual_obs = Variable(visual_obs).detach()
=======
                visual_obs = Variable(visual_obs)
>>>>>>> df9544c7

            if flat_obs is not None:
                #flat_obs = U.to_float_tensor(flat_obs)
                #assert torch.is_tensor(flat_obs)
                #flat_obs = Variable(flat_obs.unsqueeze(0))
<<<<<<< HEAD
                flat_obs = Variable(flat_obs).detach()

            obs = (visual_obs, flat_obs)
            #obs = Variable(obs)

            visual_obs_next, flat_obs_next = obs_next

            if visual_obs_next is not None:
                #visual_obs_next = U.to_float_tensor(visual_obs_next)
                #assert torch.is_tensor(visual_obs_next)
                #visual_obs_next = Variable(visual_obs_next.unsqueeze(0))
                visual_obs_next = Variable(visual_obs_next).detach()

            if flat_obs_next is not None:
                #flat_obs_next = U.to_float_tensor(flat_obs_next)
                #assert torch.is_tensor(flat_obs_next)
                #flat_obs_next = Variable(flat_obs_next.unsqueeze(0))
                flat_obs_next = Variable(flat_obs_next).detach()

            obs_next = (visual_obs_next, flat_obs_next)
            #obs_next = Variable(obs_next)


=======
                flat_obs = Variable(flat_obs)

            obs = (visual_obs, flat_obs)
            #obs = Variable(obs)
>>>>>>> df9544c7
            actions = Variable(actions)
            rewards = Variable(rewards)
            #obs_next = Variable(obs_next)
            done = Variable(done)

            assert actions.max().data[0] <= 1.0
            assert actions.min().data[0] >= -1.0

            if self.use_z_filter:
                self.model.z_update(obs)

            # estimate rewards using the next state: r + argmax_a Q'(s_{t+1}, u'(a))
            # obs_next.volatile = True
            next_actions_target = self.model_target.forward_actor(obs_next)

            # obs_next.volatile = False
            next_Q_target = self.model_target.forward_critic(obs_next, next_actions_target)
            # next_Q_target.volatile = False
            y = rewards + pow(self.discount_factor, self.n_step) * next_Q_target * (1.0 - done)
            y = y.detach()

            # print('next_Q_target', next_Q_target)
            # print('y', y)

            # compute Q(s_t, a_t)
            y_policy = self.model.forward_critic(
                obs,
                actions.detach()
            )

            # critic update
            self.model.critic.zero_grad()
            critic_loss = self.critic_criterion(y_policy, y)
            critic_loss.backward()
            if self.clip_critic_gradient:
                self.model.critic.clip_grad_value(self.critic_gradient_clip_value)
            # for p in self.model.critic.parameters():
            #     p.grad.data.clamp_(-1.0, 1.0)
            self.critic_optim.step()

            # actor update
            self.model.actor.zero_grad()
            actor_loss = -self.model.forward_critic(
                obs,
                self.model.forward_actor(obs)
            ).mean()
            actor_loss.backward()
            if self.clip_actor_gradient:
                self.model.actor.clip_grad_value(self.actor_gradient_clip_value)
            # for p in self.model.actor.parameters():
            #     p.grad.data.clamp_(-1.0, 1.0)
            self.actor_optim.step()

            tensorplex_update_dict = {
                'actor_loss': actor_loss.data[0],
                'critic_loss': critic_loss.data[0],
                'action_norm': actions.norm(2, 1).mean().data[0],
                'rewards': rewards.mean().data[0],
                'Q_target': y.mean().data[0],
                'Q_policy': y_policy.mean().data[0],
            }
            if self.use_z_filter:
                tensorplex_update_dict['observation_0_running_mean'] = self.model.z_filter.running_mean()[0]
                tensorplex_update_dict['observation_0_running_square'] =  self.model.z_filter.running_square()[0]
                tensorplex_update_dict['observation_0_running_std'] = self.model.z_filter.running_std()[0]            

            # (possibly) update target networks
            self.target_update()

            return tensorplex_update_dict

    def learn(self, batch):
        self.current_iteration += 1
        batch = self.aggregator.aggregate(batch)
        tensorplex_update_dict = self._optimize(
            batch.obs,
            batch.actions,
            batch.rewards,
            batch.obs_next,
            batch.dones
        )
        self.tensorplex.add_scalars(tensorplex_update_dict)
        self.periodic_checkpoint(
            global_steps=self.current_iteration,
            score=None,
        )

    def module_dict(self):
        return {
            'ddpg': self.model,
        }

    def checkpoint_attributes(self):
        return [
            'current_iteration',
            'model', 'model_target'
        ]

    def target_update_init(self):
        target_update_config = self.learner_config.algo.target_update
        self.target_update_type = target_update_config.type

        if self.target_update_type == 'soft':
            self.target_update_tau = target_update_config.tau
            self.log.info('Using soft target update with tau = {}'.format(self.target_update_tau))
        elif self.target_update_type == 'hard':
            self.target_update_counter = 0
            self.target_update_interval = target_update_config.interval
            self.log.info('Using hard target update every {} steps'.format(self.target_update_interval))
        else:
            raise ConfigError('Unsupported ddpg update type: {}'.format(target_update_config.type))

    def target_update(self):
        if self.target_update_type == 'soft':
            U.soft_update(self.model_target.actor, self.model.actor, self.target_update_tau)
            U.soft_update(self.model_target.critic, self.model.critic, self.target_update_tau)
        elif self.target_update_type == 'hard':
            self.target_update_counter += 1
            if self.target_update_counter % self.target_update_interval == 0:
                U.hard_update(self.model_target.actor, self.model.actor)
                U.hard_update(self.model_target.critic, self.model.critic)<|MERGE_RESOLUTION|>--- conflicted
+++ resolved
@@ -99,23 +99,19 @@
                 #visual_obs = U.to_float_tensor(visual_obs)
                 #assert torch.is_tensor(visual_obs)
                 #visual_obs = Variable(visual_obs.unsqueeze(0))
-<<<<<<< HEAD
                 visual_obs = Variable(visual_obs).detach()
-=======
-                visual_obs = Variable(visual_obs)
->>>>>>> df9544c7
 
             if flat_obs is not None:
                 #flat_obs = U.to_float_tensor(flat_obs)
                 #assert torch.is_tensor(flat_obs)
                 #flat_obs = Variable(flat_obs.unsqueeze(0))
-<<<<<<< HEAD
                 flat_obs = Variable(flat_obs).detach()
 
             obs = (visual_obs, flat_obs)
             #obs = Variable(obs)
 
             visual_obs_next, flat_obs_next = obs_next
+
 
             if visual_obs_next is not None:
                 #visual_obs_next = U.to_float_tensor(visual_obs_next)
@@ -132,13 +128,6 @@
             obs_next = (visual_obs_next, flat_obs_next)
             #obs_next = Variable(obs_next)
 
-
-=======
-                flat_obs = Variable(flat_obs)
-
-            obs = (visual_obs, flat_obs)
-            #obs = Variable(obs)
->>>>>>> df9544c7
             actions = Variable(actions)
             rewards = Variable(rewards)
             #obs_next = Variable(obs_next)
