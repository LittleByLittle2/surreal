--- conflicted
+++ resolved
@@ -202,15 +202,9 @@
         self.session_config = extend_config(session_config, BASE_SESSION_CONFIG)
         SC = self.session_config
         super().__init__(
-<<<<<<< HEAD
-            sampler_host=self.session_config.replay.sampler_frontend_host,
-            sampler_port=self.session_config.replay.sampler_frontend_port,
-            ps_publish_port=self.session_config.ps.publish_port,
-=======
-            sampler_host=SC.replay.sampler_host,
-            sampler_port=SC.replay.sampler_port,
+            sampler_host=SC.replay.sampler_frontend_host,
+            sampler_port=SC.replay.sampler_frontend_port,
             ps_publish_port=SC.ps.publish_port,
->>>>>>> 7e9a6b08
             batch_size=self.learner_config.replay.batch_size,
             max_prefetch_batch_queue=SC.replay.max_prefetch_batch_queue
         )
