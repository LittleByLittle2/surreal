--- conflicted
+++ resolved
@@ -200,25 +200,6 @@
         self.fetch_timer = self._prefetch_queue.timer
         self.iter_timer = U.TimeRecorder()
 
-<<<<<<< HEAD
-        Args:
-            config: a dictionary of hyperparameters. It can include a special
-                section "log": {logger configs}
-            model: utils.pytorch.Module for the policy network
-        """
-        self.learner_config = extend_config(learner_config, self.default_config())
-        self.env_config = extend_config(env_config, BASE_ENV_CONFIG)
-        self.session_config = extend_config(session_config, BASE_SESSION_CONFIG)
-        SC = self.session_config
-        super().__init__(
-            sampler_host=SC.replay.sampler_frontend_host,
-            sampler_port=SC.replay.sampler_frontend_port,
-            ps_publish_port=SC.ps.publish_port,
-            batch_size=self.learner_config.replay.batch_size,
-            max_prefetch_batch_queue=SC.replay.max_prefetch_batch_queue
-        )
-=======
->>>>>>> 91d62325
         self.log = Loggerplex(
             name='learner',
             session_config=self.session_config
