--- conflicted
+++ resolved
@@ -13,205 +13,144 @@
 
 # TODO：Documentation on config files
 
-<<<<<<< HEAD
 DDPG_DEFAULT_LEARNER_CONFIG = Config({
     'model': {
         'convs': [],
         'actor_fc_hidden_sizes': [300, 200],
         'critic_fc_hidden_sizes': [400, 300],
-        'use_layernorm': True,
-        'dueling': False,
+        'use_layernorm': False,
         'conv_spec': {
-            'out_channels': [64, 64],
-            'kernel_sizes': [3, 5],
-            'use_batch_norm': False
+            # First conv layer: 16 out channels, second layer 32 channels
+            'out_channels': [16, 32],
+            # First conv layer: kernel size 8, second layer kernel size 4
+            'kernel_sizes': [8, 4],
+            # First conv layer: stride=4, second layer stride=2
+            'strides': [4, 2],
+            # After final convolution, reshapes output to flat tensor and feed through mlp with output of this size
+            'hidden_output_dim': 200,
         },
-        'mlp_spec': {
-            'sizes': [128],
-            'use_dropout': False
-        },
     },
     'algo': {
-        # 'agent_class': 'DDPGAgent',
-        # 'learner_class': 'DDPGLearner',
-        # 'experience': 'ExpSenderWrapperSSARNStepBootstrap',
-        'use_z_filter': False,
         'gamma': .99,
-        'n_step': 6,
+        # Unroll the bellman update
+        'n_step': 3,
+        # Send experiences every `stride` steps
         'stride': 1,
         'network': {
             'lr_actor': 1e-4,
-            'lr_critic': 1e-4,
+            'lr_critic': 1e-3,
             'clip_actor_gradient': True,
-            'actor_gradient_norm_clip': 1.,
+            'actor_gradient_value_clip': 1.,
             'clip_critic_gradient': False,
-            'critic_gradient_norm_clip': 5.,
+            'critic_gradient_value_clip': 5.,
+            # Weight regularization
             'actor_regularization': 0.0,
             'critic_regularization': 0.0,
-            'use_action_regularization': True,
-            'use_double_critic': True,
+            # beta version: see https://arxiv.org/pdf/1802.09477.pdf and
+            # https://github.com/sfujim/TD3/blob/master/TD3.py
+            # for action regularization and double critic algorithm details
+            'use_action_regularization': False,
+            'use_double_critic': False,
             'target_update': {
+                # Soft: after every iteration, target_params = (1 - tau) * target_params + tau * params
                 #'type': 'soft',
                 #'tau': 1e-3,
+                # Hard: after `interval` iterations, target_params = params
                 'type': 'hard',
                 'interval': 500,
             },
-=======
-def generate(argv):
-    """
-    The function name must be `generate`.
-    Will be called by `surreal.main_scripts.runner`
-    """
-    parser = argparse.ArgumentParser()
-    parser.add_argument('--env', type=str, required=True, help='name of the environment')
-    parser.add_argument('--num-agents', type=int, required=True, help='number of agents used')
-    parser.add_argument('--num-gpus', type=int, default=0,
-                        help='number of GPUs to use, 0 for CPU only.')
-    parser.add_argument('--agent-num-gpus', type=int, default=0,
-                        help='number of GPUs to use for agent, 0 for CPU only.')
-
-    args = parser.parse_args(args=argv)
-
-    learner_config = {
-        'model': {
-            'convs': [],
-            'actor_fc_hidden_sizes': [300, 200],
-            'critic_fc_hidden_sizes': [400, 300],
-            'use_layernorm': False,
-            'conv_spec': {
-                # First conv layer: 16 out channels, second layer 32 channels
-                'out_channels': [16, 32],
-                # First conv layer: kernel size 8, second layer kernel size 4
-                'kernel_sizes': [8, 4],
-                # First conv layer: stride=4, second layer stride=2
-                'strides': [4, 2],
-                # After final convolution, reshapes output to flat tensor and feed through mlp with output of this size
-                'hidden_output_dim': 200,
-            },
-        },
-        'algo': {
-            'agent_class': 'DDPGAgent',
-            'learner_class': 'DDPGLearner',
-            'experience': 'ExpSenderWrapperSSARNStepBootstrap',
-            'gamma': .99,
-            # Unroll the bellman update
-            'n_step': 3,
-            # Send experiences every `stride` steps
-            'stride': 1,
-            'network': {
-                'lr_actor': 1e-4,
-                'lr_critic': 1e-3,
-                'clip_actor_gradient': True,
-                'actor_gradient_value_clip': 1.,
-                'clip_critic_gradient': False,
-                'critic_gradient_value_clip': 5.,
-                # Weight regularization
-                'actor_regularization': 0.0,
-                'critic_regularization': 0.0,
-                # beta version: see https://arxiv.org/pdf/1802.09477.pdf and
-                # https://github.com/sfujim/TD3/blob/master/TD3.py
-                # for action regularization and double critic algorithm details
-                'use_action_regularization': False,
-                'use_double_critic': False,
-                'target_update': {
-                    # Soft: after every iteration, target_params = (1 - tau) * target_params + tau * params
-                    #'type': 'soft',
-                    #'tau': 1e-3,
-                    # Hard: after `interval` iterations, target_params = params
-                    'type': 'hard',
-                    'interval': 500,
-                },
-            },
-            'exploration': {
-                # Beta implementation of parameter noise:
-                # see https://blog.openai.com/better-exploration-with-parameter-noise/ for algorithm details
-                'param_noise_type': None,
-
-                # normal parameter noise applies gaussian noise over the agent's parameters
-                # 'param_noise_type': 'normal',
-
-                # adaptive parameter noise scales the noise sigma up or down in order to achieve the target action
-                # standard deviation
-                # 'param_noise_type': 'adaptive_normal',
-                'param_noise_sigma': 0.05,
-                'param_noise_alpha': 1.15,
-                'param_noise_target_stddev': 0.005,
-
-                # Vanilla noise: applies gaussian noise on every action
-                'noise_type': 'normal',
-                # Agents will be uniformly distributed sigma values from 0.0 to max_sigma.  For example, with 3 agents
-                # The sigma values will be 0.0, 0.33, 0.66
-                'max_sigma': 1.0,
-
-                # Or, use Ornstein-Uhlenbeck noise instead of gaussian
-                #'noise_type': 'ou_noise',
-                #'theta': 0.15,
-                #'dt': 1e-3,
-            },
-        },
-        'replay': {
-            'replay_class': 'UniformReplay',
-            'batch_size': 512,
-            'memory_size': int(1000000/3), # The total replay size is memory_size * replay_shards
-            'sampling_start_size': 3000,
-            'replay_shards': 3,
->>>>>>> 573ea788
         },
         'exploration': {
+            # Beta implementation of parameter noise:
+            # see https://blog.openai.com/better-exploration-with-parameter-noise/ for algorithm details
             'param_noise_type': None,
+
+            # normal parameter noise applies gaussian noise over the agent's parameters
+            # 'param_noise_type': 'normal',
+
+            # adaptive parameter noise scales the noise sigma up or down in order to achieve the target action
+            # standard deviation
+            # 'param_noise_type': 'adaptive_normal',
             'param_noise_sigma': 0.05,
             'param_noise_alpha': 1.15,
             'param_noise_target_stddev': 0.005,
-            #'noise_type': 'normal',
+
+            # Vanilla noise: applies gaussian noise on every action
+            'noise_type': 'normal',
             # Agents will be uniformly distributed sigma values from 0.0 to max_sigma.  For example, with 3 agents
             # The sigma values will be 0.0, 0.33, 0.66
-            'max_sigma': 2.0,
-            'noise_type': 'ou_noise',
-            'theta': 0.15,
-            # 'sigma': 0.3,
-            'dt': 1e-3,
+            'max_sigma': 1.0,
+
+            # Or, use Ornstein-Uhlenbeck noise instead of gaussian
+            #'noise_type': 'ou_noise',
+            #'theta': 0.15,
+            #'dt': 1e-3,
         },
     },
     'replay': {
-        # 'replay_class': 'UniformReplay',
         'batch_size': 512,
-        'memory_size': int(1000000/3),  # Note that actual replay size is memory_size * replay_shards
+        'memory_size': int(1000000/3), # The total replay size is memory_size * replay_shards
         'sampling_start_size': 3000,
         'replay_shards': 3,
+    },
+    'exploration': {
+        'param_noise_type': None,
+        'param_noise_sigma': 0.05,
+        'param_noise_alpha': 1.15,
+        'param_noise_target_stddev': 0.005,
+        #'noise_type': 'normal',
+        # Agents will be uniformly distributed sigma values from 0.0 to max_sigma.  For example, with 3 agents
+        # The sigma values will be 0.0, 0.33, 0.66
+        'max_sigma': 2.0,
+        'noise_type': 'ou_noise',
+        'theta': 0.15,
+        # 'sigma': 0.3,
+        'dt': 1e-3,
     },
     'parameter_publish': {
         # Minimum amount of time (seconds) between two parameter publish
         'min_publish_interval': 3,
     },
 })
+
 DDPG_DEFAULT_LEARNER_CONFIG.extend(BASE_LEARNER_CONFIG)
 
-<<<<<<< HEAD
 DDPG_DEFAULT_ENV_CONFIG = Config({
     'env_name': '_str_',
     'num_agents': '_int_',
     'use_demonstration': False,
-    'pixel_input': True,
+    # If true, DDPG will expect an image at obs['pixel']['camera0']
+    'pixel_input': False,
     'use_grayscale': False,
-    'action_repeat': 10,
+    # Stacks previous image frames together to provide history information
     'frame_stacks': 3,
-    'frame_stack_concatenate_on_agent': False,
+    # Each action will be played this number of times. The reward of the consecutive actions will be the the reward
+    # of the last action in the sequence
+    'action_repeat': 1,
+    # If false, the agent will send an image will be a list of frames to the replay.  When the learner receives an
+    # observation, it will concatenate the frames into a single tensor.  This allows the replay to optimize memory
+    # usage so that identical frames aren't duplicated in memory
+    'frame_stack_concatenate_on_env': False,
+    # Debug only: agent will sleep for this number of seconds between actions
     'sleep_time': 0.0,
-    'limit_episode_length': 200,  # 0 means no limit
-    #'limit_episode_length': 0,  # 0 means no limit
+    # If an episode reaches this number of steps, the state will be considered terminal
+    'limit_episode_length': 0, # 0 means no limit
     'video': {
-        'record_video': True,
-        'save_folder': '_str_',
+        'record_video': False,
+        'save_folder': None,
         'max_videos': 500,
         'record_every': 20,
     },
+    # observation: if using FilterWrapper, any input not listed will be thrown out.
+    # For example, if an observation had a value at obs['pixel']['badkey'], that value will be ignored
     'observation': {
         'pixel':['camera0', 'depth'],
-        # if using ObservationConcatWrapper, low_dim inputs will be concatenated into 'flat_inputs'
+        # if using ObservationConcatWrapper, all low_dim inputs will be concatenated together into a single input
+        # named 'flat_inputs'
         'low_dim':['position', 'velocity', 'proprio', 'cube_pos', 'cube_quat', 'gripper_to_cube', 'low-dim'],
-        #'low_dim':['position', 'velocity', 'proprio'],
     },
 })
+
 DDPG_DEFAULT_ENV_CONFIG.extend(BASE_ENV_CONFIG)
 
 DDPG_DEFAULT_SESSION_CONFIG = Config({
@@ -231,7 +170,7 @@
         # fetch_parameter_mode: 'episode', 'episode:<n>', 'step', 'step:<n>'
         # every episode, every n episodes, every step, every n steps
         'fetch_parameter_mode': 'step',
-        'fetch_parameter_interval': 400,
+        'fetch_parameter_interval': 200,
         'num_gpus': 0,
     },
     'sender': {
@@ -292,72 +231,6 @@
             self.session_config.checkpoint.restore = True
             self.session_config.checkpoint.restore_folder = args.restore_folder
 
-=======
-    env_config = {
-        'env_name': args.env,
-        'num_agents': args.num_agents,
-        'use_demonstration': False,
-        # If true, DDPG will expect an image at obs['pixel']['camera0']
-        'pixel_input': False,
-        'use_grayscale': False,
-        # Stacks previous image frames together to provide history information
-        'frame_stacks': 3,
-        # Each action will be played this number of times. The reward of the consecutive actions will be the the reward
-        # of the last action in the sequence
-        'action_repeat': 1,
-        # If false, the agent will send an image will be a list of frames to the replay.  When the learner receives an
-        # observation, it will concatenate the frames into a single tensor.  This allows the replay to optimize memory
-        # usage so that identical frames aren't duplicated in memory
-        'frame_stack_concatenate_on_env': False,
-        # Debug only: agent will sleep for this number of seconds between actions
-        'sleep_time': 0.0,
-        # If an episode reaches this number of steps, the state will be considered terminal
-        'limit_episode_length': 0, # 0 means no limit
-        'video': {
-            'record_video': False,
-            'save_folder': None,
-            'max_videos': 500,
-            'record_every': 20,
-        },
-        # observation: if using FilterWrapper, any input not listed will be thrown out.
-        # For example, if an observation had a value at obs['pixel']['badkey'], that value will be ignored
-        'observation': {
-            'pixel':['camera0', 'depth'],
-            # if using ObservationConcatWrapper, all low_dim inputs will be concatenated together into a single input
-            # named 'flat_inputs'
-            'low_dim':['position', 'velocity', 'proprio', 'cube_pos', 'cube_quat', 'gripper_to_cube', 'low-dim'],
-        },
-    }
-
-    session_config = Config({
-        'folder': '_str_',
-        'tensorplex': {
-            'update_schedule': {
-                # for TensorplexWrapper:
-                'training_env': 20,  # env record every N episodes
-                'eval_env': 5,
-                'eval_env_sleep': 30,  # throttle eval by sleep n seconds
-                # for manual updates:
-                'agent': 50,  # agent.tensorplex.add_scalars()
-                'learner': 20,  # learner.tensorplex.add_scalars()
-            }
-        },
-        'agent': {
-            # fetch_parameter_mode: 'episode', 'episode:<n>', 'step', 'step:<n>'
-            # every episode, every n episodes, every step, every n steps
-            'fetch_parameter_mode': 'step',
-            'fetch_parameter_interval': 200,
-            'num_gpus': args.agent_num_gpus,
-        },
-        'sender': {
-            'flush_iteration': 100,
-        },
-        'learner': {
-            'prefetch_processes': 3,
-            'num_gpus': args.num_gpus,
-        },
-    })
->>>>>>> 573ea788
 
 if __name__ == '__main__':
     DDPGLauncher().main()