--- conflicted
+++ resolved
@@ -135,11 +135,7 @@
         'pixel':['camera0', 'depth'],
         # if using ObservationConcatWrapper, all low_dim inputs will be concatenated together into a single input
         # named 'flat_inputs'
-<<<<<<< HEAD
-        'low_dim':['position', 'velocity', 'proprio', 'robot-state', 'cube_pos', 'cube_quat', 'gripper_to_cube', 'low-dim'],
-=======
         'low_dim':['position', 'velocity', 'robot-state', 'proprio', 'cube_pos', 'cube_quat', 'gripper_to_cube', 'low-dim'],
->>>>>>> addb2715
     },
 })
 
