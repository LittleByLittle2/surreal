import argparse
from surreal.session import (
    Config,
    LOCAL_SESSION_CONFIG,
    BASE_LEARNER_CONFIG,
    BASE_ENV_CONFIG
    )
from surreal.agent import DDPGAgent
from surreal.learner import DDPGLearner
from surreal.replay import UniformReplay
from surreal.launcher import SurrealDefaultLauncher
<<<<<<< HEAD
from surreal.env import make_env_config, make_env
=======
from surreal.env import make_env
>>>>>>> ebe92b54

# TODO：Documentation on config files

DDPG_DEFAULT_LEARNER_CONFIG = Config({
    'model': {
        'convs': [],
        'actor_fc_hidden_sizes': [300, 200],
        'critic_fc_hidden_sizes': [400, 300],
        'use_layernorm': False,
        'conv_spec': {
            # First conv layer: 16 out channels, second layer 32 channels
            'out_channels': [16, 32],
            # First conv layer: kernel size 8, second layer kernel size 4
            'kernel_sizes': [8, 4],
            # First conv layer: stride=4, second layer stride=2
            'strides': [4, 2],
            # After final convolution, reshapes output to flat tensor and feed through mlp with output of this size
            'hidden_output_dim': 200,
        },
    },
    'algo': {
        'gamma': .99,
        # Unroll the bellman update
        'n_step': 3,
        # Send experiences every `stride` steps
        'stride': 1,
        'network': {
            'lr_actor': 1e-4,
            'lr_critic': 1e-3,
            'clip_actor_gradient': True,
            'actor_gradient_value_clip': 1.,
            'clip_critic_gradient': False,
            'critic_gradient_value_clip': 5.,
            # Weight regularization
            'actor_regularization': 0.0,
            'critic_regularization': 0.0,
            # beta version: see https://arxiv.org/pdf/1802.09477.pdf and
            # https://github.com/sfujim/TD3/blob/master/TD3.py
            # for action regularization and double critic algorithm details
            'use_action_regularization': False,
            'use_double_critic': False,
            'target_update': {
                # Soft: after every iteration, target_params = (1 - tau) * target_params + tau * params
                #'type': 'soft',
                #'tau': 1e-3,
                # Hard: after `interval` iterations, target_params = params
                'type': 'hard',
                'interval': 500,
            },
        },
        'exploration': {
            # Beta implementation of parameter noise:
            # see https://blog.openai.com/better-exploration-with-parameter-noise/ for algorithm details
            'param_noise_type': None,

            # normal parameter noise applies gaussian noise over the agent's parameters
            # 'param_noise_type': 'normal',

            # adaptive parameter noise scales the noise sigma up or down in order to achieve the target action
            # standard deviation
            # 'param_noise_type': 'adaptive_normal',
            'param_noise_sigma': 0.05,
            'param_noise_alpha': 1.15,
            'param_noise_target_stddev': 0.005,

            # Vanilla noise: applies gaussian noise on every action
            'noise_type': 'normal',
            # Agents will be uniformly distributed sigma values from 0.0 to max_sigma.  For example, with 3 agents
            # The sigma values will be 0.0, 0.33, 0.66
            'max_sigma': 1.0,

            # Or, use Ornstein-Uhlenbeck noise instead of gaussian
            #'noise_type': 'ou_noise',
            #'theta': 0.15,
            #'dt': 1e-3,
        },
    },
    'replay': {
        'batch_size': 512,
        'memory_size': int(1000000/3), # The total replay size is memory_size * replay_shards
        'sampling_start_size': 3000,
        'replay_shards': 3,
    },
    'exploration': {
        'param_noise_type': None,
        'param_noise_sigma': 0.05,
        'param_noise_alpha': 1.15,
        'param_noise_target_stddev': 0.005,
        #'noise_type': 'normal',
        # Agents will be uniformly distributed sigma values from 0.0 to max_sigma.  For example, with 3 agents
        # The sigma values will be 0.0, 0.33, 0.66
        'max_sigma': 2.0,
        'noise_type': 'ou_noise',
        'theta': 0.15,
        # 'sigma': 0.3,
        'dt': 1e-3,
    },
    'parameter_publish': {
        # Minimum amount of time (seconds) between two parameter publish
        'min_publish_interval': 3,
    },
})

DDPG_DEFAULT_LEARNER_CONFIG.extend(BASE_LEARNER_CONFIG)

DDPG_DEFAULT_ENV_CONFIG = Config({
    'env_name': '_str_',
    'num_agents': '_int_',

    'demonstration': None,
    'use_depth': False,

    'use_demonstration': False,
    # If true, DDPG will expect an image at obs['pixel']['camera0']
    'pixel_input': False,
    'use_grayscale': False,
    # Stacks previous image frames together to provide history information
    'frame_stacks': 3,
    # Each action will be played this number of times. The reward of the consecutive actions will be the the reward
    # of the last action in the sequence
    'action_repeat': 1,
    # If false, the agent will send an image will be a list of frames to the replay.  When the learner receives an
    # observation, it will concatenate the frames into a single tensor.  This allows the replay to optimize memory
    # usage so that identical frames aren't duplicated in memory
    'frame_stack_concatenate_on_env': False,
    # Debug only: agent will sleep for this number of seconds between actions
    'sleep_time': 0.0,
    # If an episode reaches this number of steps, the state will be considered terminal
    'limit_episode_length': 0, # 0 means no limit
    'video': {
        'record_video': False,
        'save_folder': None,
        'max_videos': 500,
        'record_every': 20,
    },
    # observation: if using FilterWrapper, any input not listed will be thrown out.
    # For example, if an observation had a value at obs['pixel']['badkey'], that value will be ignored
    'observation': {
        'pixel':['camera0', 'depth'],
        # if using ObservationConcatWrapper, all low_dim inputs will be concatenated together into a single input
        # named 'flat_inputs'
        'low_dim':['position', 'velocity', 'proprio', 'cube_pos', 'cube_quat', 'gripper_to_cube', 'low-dim'],
    },
})

DDPG_DEFAULT_ENV_CONFIG.extend(BASE_ENV_CONFIG)

DDPG_DEFAULT_SESSION_CONFIG = Config({
    'folder': '_str_',
    'tensorplex': {
        'update_schedule': {
            # for TensorplexWrapper:
            'training_env': 20,  # env record every N episodes
            'eval_env': 5,
            'eval_env_sleep': 30,  # throttle eval by sleep n seconds
            # for manual updates:
            'agent': 50,  # agent.tensorplex.add_scalars()
            'learner': 20,  # learner.tensorplex.add_scalars()
        }
    },
    'agent': {
        # fetch_parameter_mode: 'episode', 'episode:<n>', 'step', 'step:<n>'
        # every episode, every n episodes, every step, every n steps
        'fetch_parameter_mode': 'step',
        'fetch_parameter_interval': 200,
        'num_gpus': 0,
    },
    'sender': {
        'flush_iteration': 100,
    },
    'learner': {
        'prefetch_processes': 3,
        'num_gpus': 0,
    },
})

DDPG_DEFAULT_SESSION_CONFIG.extend(LOCAL_SESSION_CONFIG)


class DDPGLauncher(SurrealDefaultLauncher):
    def __init__(self):
        learner_class = DDPGLearner
        agent_class = DDPGAgent
        replay_class = UniformReplay
        learner_config = DDPG_DEFAULT_LEARNER_CONFIG
        env_config = DDPG_DEFAULT_ENV_CONFIG
        session_config = DDPG_DEFAULT_SESSION_CONFIG
        super().__init__(agent_class,
                         learner_class,
                         replay_class,
                         session_config,
                         env_config,
                         learner_config)

    def setup(self, argv):
        """
        The function name must be `generate`.
        Will be called by `surreal.main_scripts.runner`
        """
        parser = argparse.ArgumentParser()
        parser.add_argument('--env', type=str, required=True, help='name of the environment')
        parser.add_argument('--num-agents', type=int, required=True, help='number of agents used')
        parser.add_argument('--num-gpus', type=int, default=0,
                            help='number of GPUs to use, 0 for CPU only.')
        parser.add_argument('--agent-num-gpus', type=int, default=0,
                            help='number of GPUs to use for agent, 0 for CPU only.')
        parser.add_argument('--restore_folder', type=str, default=None,
                            help='folder containing checkpoint to restore from')
        parser.add_argument('--experiment-folder', required=True,
                            help='session_config.folder that has experiment files'
                            ' like checkpoint and logs')
        parser.add_argument('--agent-batch', type=int, default=1,
                            help='how many agents/evals per batch')

        args = parser.parse_args(args=argv)

        self.env_config.env_name = args.env
        _, self.env_config = make_env(self.env_config)
        self.env_config.num_agents = args.num_agents

        self.session_config.folder = args.experiment_folder
        self.session_config.agent.num_gpus = args.agent_num_gpus
        self.session_config.learner.num_gpus = args.num_gpus
        if args.restore_folder is not None:
            self.session_config.checkpoint.restore = True
            self.session_config.checkpoint.restore_folder = args.restore_folder
        self.agent_batch_size = args.agent_batch
        self.eval_batch_size = args.agent_batch


if __name__ == '__main__':
    DDPGLauncher().main()<|MERGE_RESOLUTION|>--- conflicted
+++ resolved
@@ -9,11 +9,7 @@
 from surreal.learner import DDPGLearner
 from surreal.replay import UniformReplay
 from surreal.launcher import SurrealDefaultLauncher
-<<<<<<< HEAD
-from surreal.env import make_env_config, make_env
-=======
 from surreal.env import make_env
->>>>>>> ebe92b54
 
 # TODO：Documentation on config files
 
