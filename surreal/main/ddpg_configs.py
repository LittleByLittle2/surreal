--- conflicted
+++ resolved
@@ -33,13 +33,8 @@
         'algo': {
             'agent_class': 'DDPGAgent',
             'learner_class': 'DDPGLearner',
-<<<<<<< HEAD
-            'actor_lr': 1e-4,
-            'critic_lr': 1e-4,
-=======
             'lr_actor': 1e-4,
             'lr_critic': 1e-3,
->>>>>>> f91b64bd
             'optimizer': 'Adam',
             'clip_actor_gradient': True,
             'actor_gradient_clip_value': 1.,
@@ -61,15 +56,11 @@
                 # 'sigma': 0.3,
                 # 'dt': 1e-3,
             },
-<<<<<<< HEAD
             'actor_regularization': 0.0,
             'critic_regularization': 0.0,
             'use_batchnorm': False,
-            'n_step': 5,
-=======
             'limit_training_episode_length': 100, # 0 means no limit
             'n_step': 1,
->>>>>>> f91b64bd
             'experience': 'ExpSenderWrapperMultiStepMovingWindow',
             # 'experience': 'ExpSenderWrapperSSARNStepBoostrap',
             'stride': 1,
