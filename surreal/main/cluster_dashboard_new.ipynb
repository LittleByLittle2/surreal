{
 "cells": [
  {
   "cell_type": "code",
   "execution_count": null,
   "metadata": {
    "collapsed": true,
    "init_cell": true
   },
   "outputs": [],
   "source": [
    "import importlib\n",
    "from surreal.orchestrate.jupyter.tmux_cluster import *"
   ]
  },
  {
   "cell_type": "markdown",
   "metadata": {},
   "source": [
    "Define experiment configurations"
   ]
  },
  {
   "cell_type": "code",
   "execution_count": null,
   "metadata": {
    "code_folding": [],
    "collapsed": true,
    "init_cell": true
   },
   "outputs": [],
   "source": [
    "EXPERIMENT = 'dm_control'\n",
    "\n",
    "# PUT IN THE PATH TO configs.py\n",
    "cluster = TmuxCluster(\n",
    "    cluster_name=EXPERIMENT,\n",
    "    config_path='~/Surreal/surreal/main/ddpg_configs.py',\n",
    "    experiment_folder='/tmp/kurreal-experiments/',\n",
    "    preamble_cmd='source activate surreal; DISABLE_MUJOCO_RENDERING=1',\n",
    "    config_command='--env \"dm_control:cheetah-run\"',\n",
    ")\n",
    "# magic method to enable shorthand commands\n",
    "set_cluster_var(globals(), 'cluster')"
   ]
  },
  {
   "cell_type": "markdown",
   "metadata": {},
   "source": [
    "Kill existing experiments"
   ]
  },
  {
   "cell_type": "code",
   "execution_count": null,
   "metadata": {
    "collapsed": true
   },
   "outputs": [],
   "source": [
    "killall()"
   ]
  },
  {
   "cell_type": "markdown",
   "metadata": {},
   "source": [
    "Laucnh new experiments"
   ]
  },
  {
   "cell_type": "code",
   "execution_count": null,
   "metadata": {
    "collapsed": true,
    "scrolled": false
   },
   "outputs": [],
   "source": [
    "killall()\n",
    "sleep(1)\n",
    "launch(0, 2, eval=0)\n",
    "sleep(2)\n",
    "error()"
   ]
  },
  {
   "cell_type": "markdown",
   "metadata": {},
   "source": [
    "Check logs from stdout in tmux sessions\n",
    "\n",
    "* *history*: number of lines before the visible pane to be captured"
   ]
  },
  {
   "cell_type": "code",
   "execution_count": null,
   "metadata": {
    "collapsed": true,
    "scrolled": false
   },
   "outputs": [],
   "source": [
    "stdout('learner', history=10)"
   ]
  },
  {
   "cell_type": "code",
   "execution_count": null,
   "metadata": {
    "collapsed": true,
    "scrolled": false
   },
   "outputs": [],
   "source": [
    "stdout('agent', history=10)"
   ]
  },
  {
   "cell_type": "code",
   "execution_count": null,
   "metadata": {
    "collapsed": true
   },
   "outputs": [],
   "source": [
    "stdout('infras', history=10)"
   ]
  },
  {
   "cell_type": "markdown",
   "metadata": {},
   "source": [
    "Commands to dynamically add/kill evaluation agents"
   ]
  },
  {
   "cell_type": "code",
   "execution_count": null,
   "metadata": {
    "collapsed": true
   },
   "outputs": [],
   "source": [
    "cluster.add_evals(['visual'], ['1 --mode eval_deterministic --render'])"
   ]
  },
  {
   "cell_type": "code",
   "execution_count": null,
   "metadata": {
    "collapsed": true
   },
   "outputs": [],
   "source": [
    "cluster.kill_evals(['visual'])"
   ]
  },
  {
   "cell_type": "code",
   "execution_count": null,
   "metadata": {
    "collapsed": true
   },
   "outputs": [],
   "source": [
    "cluster.add_evals(['visuals'], ['2 --mode eval_stochastic --id --render'])"
   ]
  }
 ],
 "metadata": {
  "kernelspec": {
<<<<<<< HEAD
   "display_name": "Python 3",
   "language": "python",
   "name": "python3"
=======
   "display_name": "Python3 (surreal)",
   "language": "python",
   "name": "testenv"
>>>>>>> 1906d9cf
  },
  "language_info": {
   "codemirror_mode": {
    "name": "ipython",
    "version": 3
   },
   "file_extension": ".py",
   "mimetype": "text/x-python",
   "name": "python",
   "nbconvert_exporter": "python",
   "pygments_lexer": "ipython3",
   "version": "3.5.2"
  },
  "toc": {
   "nav_menu": {},
   "number_sections": true,
   "sideBar": true,
   "skip_h1_title": false,
   "toc_cell": false,
   "toc_position": {},
   "toc_section_display": "block",
   "toc_window_display": false
  },
  "varInspector": {
   "cols": {
    "lenName": 16,
    "lenType": 16,
    "lenVar": 40
   },
   "kernels_config": {
    "python": {
     "delete_cmd_postfix": "",
     "delete_cmd_prefix": "del ",
     "library": "var_list.py",
     "varRefreshCmd": "print(var_dic_list())"
    },
    "r": {
     "delete_cmd_postfix": ") ",
     "delete_cmd_prefix": "rm(",
     "library": "var_list.r",
     "varRefreshCmd": "cat(var_dic_list()) "
    }
   },
   "types_to_exclude": [
    "module",
    "function",
    "builtin_function_or_method",
    "instance",
    "_Feature"
   ],
   "window_display": false
  }
 },
 "nbformat": 4,
 "nbformat_minor": 1
}<|MERGE_RESOLUTION|>--- conflicted
+++ resolved
@@ -172,15 +172,9 @@
  ],
  "metadata": {
   "kernelspec": {
-<<<<<<< HEAD
-   "display_name": "Python 3",
-   "language": "python",
-   "name": "python3"
-=======
    "display_name": "Python3 (surreal)",
    "language": "python",
    "name": "testenv"
->>>>>>> 1906d9cf
   },
   "language_info": {
    "codemirror_mode": {
