from surreal.session import Config, LOCAL_SESSION_CONFIG
import argparse

def generate(argv):
    """
    The function name must be `generate`.
    Will be called by `surreal.main_scripts.runner`
    """
    parser = argparse.ArgumentParser()
    parser.add_argument('--env', type=str, required=True, help='name of the environment')
    parser.add_argument('--num-gpus', type=int, default=0,
                        help='number of GPUs to use, 0 for CPU only.')

    args = parser.parse_args(args=argv)
    
    learner_config = {
        'model': {
            'convs':[], # this can wait until TorchX
            'actor_fc_hidden_sizes': [300, 200],
            'critic_fc_hidden_sizes': [300, 200],
            'cnn_feature_dim': 256,
            'use_layernorm': False,
        },
        'algo': {
            # base configs
            'agent_class': 'PPOAgent', 
            'learner_class': 'PPOLearner',
            'experience': 'ExpSenderWrapperMultiStepMovingWindowWithInfo',
            'use_z_filter': True,
            'use_r_filter': False,
            'gamma': .99, 
            'n_step': 30, # 10 for without RNN
            'stride': 20, # 10 for without RNN
<<<<<<< HEAD
            'limit_training_episode_length': 200,
=======
>>>>>>> dfbe3481
            'network': {
                'lr_actor': 1e-4,
                'lr_critic': 1e-4,
                'clip_actor_gradient': True,
                'actor_gradient_norm_clip': 1., 
                'clip_critic_gradient': True,
                'critic_gradient_norm_clip': 5.,
                'actor_regularization': 0.0,
                'critic_regularization': 0.0,
                'anneal':{  
                    'lr_scheduler': "LinearWithMinLR",
                    'frames_to_anneal': 1e7,
                    'lr_update_frequency': 100, 
                    'min_lr': 1e-4,
                },
                'target_update':{
                    'type': 'hard',
                    'interval': 4096,
                },
            },
            # ppo specific parameters:
            'ppo_mode': 'adapt',
            'advantage':{
                'norm_adv': True,
                'lam': 1.0,
            },
            'rnn': {
                'if_rnn_policy': True, 
                'rnn_hidden': 100,
                'rnn_layer': 1,
                'horizon': 10,
            },
            'consts': {
<<<<<<< HEAD
                'init_log_sig': -1.0,
                'log_sig_range': 0.5,
=======
                'init_log_sig': -1.5,
                'log_sig_range': 1,
>>>>>>> dfbe3481
                'is_weight_thresh': 2.5,
                'epoch_policy': 5,
                'epoch_baseline': 5,
                'adjust_threshold': (0.5, 2.0), # threshold to magnify clip epsilon
                'kl_target': 0.02, # target KL divergence between before and after
            },
            'adapt_consts': {
                'kl_cutoff_coeff': 500, # penalty coeff when kl large
                'beta_init': 1.0, # original beta
                'beta_range': (1/35.0 , 35.0), # range of the adapted penalty factor
                'scale_constant': 1.5,
            },
            'clip_consts': {
                'clip_epsilon_init': 0.2, # factor of clipped loss
                'clip_range': (0.05, 0.3), # range of the adapted penalty factor
                'scale_constant': 1.2,
            },

        },
        'replay': {
            'replay_class': 'FIFOReplay',
            'batch_size': 64,
            'memory_size': 96,
            'sampling_start_size': 64,
            'replay_shards': 1,
        },
    }

    env_config = {
        'env_name': args.env, 
        'pixel_input': True,
        'frame_stacks': 3, 
        'sleep_time': 0,
        'video': {
            'record_video': True,
            'save_folder': None,
            'max_videos': 500,
            'record_every': 100,
        },
        'observation': {
            'pixel':['camera0'],
            'low_dim':['position', 'velocity', 'proprio', 'cube_pos', 'cube_quat', 'gripper_to_cube'],
        },
        'limit_episode_length': 1000,
    }

    session_config = Config({
        'folder': '_str_',
        'tensorplex': {
            'update_schedule': {
                # for TensorplexWrapper:
                'training_env': 20,  # env record every N episodes
                'eval_env': 5,
                'eval_env_sleep': 30,  # throttle eval by sleep n seconds
                # for manual updates:
                'agent': 50,  # agent.update_tensorplex()
                'learner': 20,  # learner.update_tensorplex()
            },
        },
        'agent' : {
            'fetch_parameter_mode': 'step',
            'fetch_parameter_interval': 250, # 10 for without RNN
        },
        'sender': {
            'flush_iteration': 3,
        },
        'learner': {
            'num_gpus': args.num_gpus,
        },
        'replay' : {
            'max_puller_queue': 3,
            'max_prefetch_batch_queue': 1,
        },
    })

    session_config.extend(LOCAL_SESSION_CONFIG)
    return learner_config, env_config, session_config

'''
    Specific parameter without RNN difference:
        * n_step -> 10
        * stride -> 10
        * fetch_parameter_mode -> 'step'
        * fetch_parameter_interval -> 10
    Pixel specific parameter differnce:
        * param_release_min -> 8192 (instead of 4096)
'''<|MERGE_RESOLUTION|>--- conflicted
+++ resolved
@@ -31,10 +31,6 @@
             'gamma': .99, 
             'n_step': 30, # 10 for without RNN
             'stride': 20, # 10 for without RNN
-<<<<<<< HEAD
-            'limit_training_episode_length': 200,
-=======
->>>>>>> dfbe3481
             'network': {
                 'lr_actor': 1e-4,
                 'lr_critic': 1e-4,
@@ -68,13 +64,8 @@
                 'horizon': 10,
             },
             'consts': {
-<<<<<<< HEAD
                 'init_log_sig': -1.0,
                 'log_sig_range': 0.5,
-=======
-                'init_log_sig': -1.5,
-                'log_sig_range': 1,
->>>>>>> dfbe3481
                 'is_weight_thresh': 2.5,
                 'epoch_policy': 5,
                 'epoch_baseline': 5,
@@ -118,7 +109,7 @@
             'pixel':['camera0'],
             'low_dim':['position', 'velocity', 'proprio', 'cube_pos', 'cube_quat', 'gripper_to_cube'],
         },
-        'limit_episode_length': 1000,
+        'limit_episode_length': 100,
     }
 
     session_config = Config({
