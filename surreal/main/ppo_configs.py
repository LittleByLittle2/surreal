--- conflicted
+++ resolved
@@ -132,12 +132,8 @@
         },
         'agent' : {
             'fetch_parameter_mode': 'step',
-<<<<<<< HEAD
             'fetch_parameter_interval': 100, # 10 for without RNN
-=======
-            'fetch_parameter_interval': 250, # 10 for without RNN
             'num_gpus': args.agent_num_gpus,
->>>>>>> 496c81db
         },
         'sender': {
             'flush_iteration': 3,
