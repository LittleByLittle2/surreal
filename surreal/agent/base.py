--- conflicted
+++ resolved
@@ -239,16 +239,16 @@
         """
             One loop of agent, runs one episode of the environment
         """
+        env = self.env
         self.pre_episode()
-        obs, info = self.env.reset()
+        obs, info = env.reset()
         total_reward = 0.0
         while True:
-<<<<<<< HEAD
             if self.render:
-                self.env.render()
+                env.render()
             self.pre_action(obs)
             action = self.act(obs)
-            obs_next, reward, done, info = self.env.step(action)
+            obs_next, reward, done, info = env.step(action)
             total_reward += reward
             self.post_action(obs, action, obs_next, reward, done, info)
             obs = obs_next
@@ -256,28 +256,9 @@
                 break
         self.post_episode()
         if self.current_episode % 20 == 0:
-            print('episode', self.current_episode, 'reward', total_reward)
-=======
-            self.pre_episode()
-            obs, info = env.reset()
-            total_reward = 0.0
-            while True:
-                if self.render:
-                    env.render()
-                self.pre_action(obs)
-                action = self.act(obs)
-                obs_next, reward, done, info = env.step(action)
-                total_reward += reward
-                self.post_action(obs, action, obs_next, reward, done, info)
-                obs = obs_next
-                if done:
-                    break
-            self.post_episode()
-            if self.current_episode % 20 == 0:
-                self.log.info('Episode {} reward {}'
-                              .format(self.current_episode,
-                                      total_reward))
->>>>>>> ebe92b54
+            self.log.info('Episode {} reward {}'
+                          .format(self.current_episode,
+                                  total_reward))
 
     def get_env(self):
         """
