--- conflicted
+++ resolved
@@ -29,14 +29,11 @@
         self.action_dim = self.env_config.action_spec.dim[0]
         self.obs_dim = self.env_config.obs_spec.dim[0]
         self.use_z_filter = self.learner_config.algo.use_z_filter
-<<<<<<< HEAD
         self.use_batchnorm = self.learner_config.algo.use_batchnorm
         
-=======
         self.noise_type = self.learner_config.algo.exploration.noise_type
         self.sigma = self.learner_config.algo.exploration.sigma
 
->>>>>>> 0f572498
         self.model = DDPGModel(
             obs_dim=self.obs_dim,
             action_dim=self.action_dim,
