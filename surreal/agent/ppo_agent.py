"""
Actor function
"""
import torch
from .base import Agent
from surreal.model.ppo_net import PPOModel, DiagGauss
import surreal.utils as U
import numpy as np
from surreal.session import ConfigError
import time

import torchx as tx
import torchx.nn as nnx

class PPOAgent(Agent):
    '''
        Class that specifies PPO agent logic
        Important attributes:
            init_log_sig: initial log sigma for diagonal gausian policy
            model: PPO_Model instance. see surreal.model.ppo_net
            pd: DiagGauss instance. see surreal.model.ppo_net
        Member functions:
            act
            reset
    '''
    def __init__(self,
                 learner_config,
                 env_config,
                 session_config,
                 agent_id,
                 agent_mode):
        super().__init__(
            learner_config=learner_config,
            env_config=env_config,
            session_config=session_config,
            agent_id=agent_id,
            agent_mode=agent_mode,
        )
        self.action_dim = self.env_config.action_spec.dim[0]
        self.obs_spec = self.env_config.obs_spec
        self.use_z_filter  = self.learner_config.algo.use_z_filter
        
        self.init_log_sig  = self.learner_config.algo.consts.init_log_sig
        self.log_sig_range = self.learner_config.algo.consts.log_sig_range

        if self.agent_mode == 'eval_deterministic':
            self.noise = 0 
        else: 
            self.noise = np.random.uniform(low=-self.log_sig_range, high=self.log_sig_range)


        self.rnn_config = self.learner_config.algo.rnn
        
        self._num_gpus = session_config.agent.num_gpus
        if self._num_gpus == 0:
            self.gpu_ids = 'cpu'
        else:
            self.gpu_ids = 'cuda:all'

        if self._num_gpus == 0:
            self.log.info('Using CPU')
        else:
            self.log.info('Using {} GPUs'.format(self._num_gpus))
            self.log.info('cudnn version: {}'.format(torch.backends.cudnn.version()))
            torch.backends.cudnn.benchmark = True

        self.pd = DiagGauss(self.action_dim)
        self.cells = None

        with tx.device_scope(self.gpu_ids):
            if self.rnn_config.if_rnn_policy:
                # Note that .detach() is necessary here to prevent overflow of memory
                # otherwise rollout in length of thousands will prevent previously
                # accumulated hidden/cell states from being freed.
                self.cells = (torch.zeros(self.rnn_config.rnn_layer, 
                                                   1, # batch_size is 1
                                                   self.rnn_config.rnn_hidden).detach(),
                              torch.zeros(self.rnn_config.rnn_layer, 
                                                   1, # batch_size is 1
                                                   self.rnn_config.rnn_hidden).detach())

            self.model = PPOModel(
                obs_spec=self.obs_spec,
                action_dim=self.action_dim,
                model_config=self.learner_config.model,
                use_cuda=False,
                init_log_sig=self.init_log_sig,
                use_z_filter=self.use_z_filter,
                if_pixel_input=self.env_config.pixel_input,
                rnn_config=self.rnn_config,
            )

    def act(self, obs):
        '''
            Agent returns an action based on input observation. if in training,
            returns action along with action infos, which includes the current
            probability distribution, RNN hidden states and etc.
            Args:
                obs: numpy array of (1, obs_dim)

            Returns:
                action_choice: sampled or max likelihood action to input to env
                action_info: list of auxiliary information - [onetime, persistent]
                    Note: this includes probability distribution the action is
                    sampled from, RNN hidden states
        '''
        # Note: we collect two kinds of action infos, one persistent one onetime
        # persistent info is collected for every step in rollout (i.e. policy probability distribution)
        # onetime info is collected for the first step in partial trajectory (i.e. RNN hidden state)
        # see ExpSenderWrapperMultiStepMovingWindowWithInfo in exp_sender_wrapper for more
        action_info = [[], []]

        with tx.device_scope(self.gpu_ids):
            obs_tensor = {}
            for mod in obs.keys():
                obs_tensor[mod] = {}
                for k in obs[mod].keys():
                    obs_tensor[mod][k] = torch.tensor(obs[mod][k], dtype=torch.float32).unsqueeze(0)

            if self.rnn_config.if_rnn_policy:
                action_info[0].append(self.cells[0].squeeze(1).cpu().numpy())
                action_info[0].append(self.cells[1].squeeze(1).cpu().numpy())

<<<<<<< HEAD
        action_pd, self.cells = self.model.forward_actor_expose_cells(obs_tensor, self.cells)
        action_pd = action_pd.detach().numpy()
        action_pd[self.action_dim:] *= np.exp(self.noise)
=======
            action_pd, self.cells = self.model.forward_actor_expose_cells(obs_tensor, self.cells)
            action_pd = action_pd.detach().cpu().numpy()
>>>>>>> 496c81db

            if self.agent_mode != 'eval_deterministic':
                action_choice = self.pd.sample(action_pd)
            else:
                action_choice = self.pd.maxprob(action_pd)
            np.clip(action_choice, -1, 1, out=action_choice)
            
            action_choice = action_choice.reshape((-1,))
            action_pd     = action_pd.reshape((-1,))
            action_info[1].append(action_pd)
            if self.agent_mode != 'training':
                return action_choice
            else: 
                time.sleep(self.env_config.sleep_time)
                return action_choice, action_info

    def module_dict(self):
        return {
            'ppo': self.model,
        }

    def default_config(self):
        return {
            'model': {
                'convs': '_list_',
                'fc_hidden_sizes': '_list_',
            },
        }

    def reset(self):
        '''
            reset of LSTM hidden and cell states
        '''
        if self.rnn_config.if_rnn_policy:
            # Note that .detach() is necessary here to prevent overflow of memory
            # otherwise rollout in length of thousands will prevent previously
            # accumulated hidden/cell states from being freed.
            with tx.device_scope(self.gpu_ids):
                self.cells = (torch.zeros(self.rnn_config.rnn_layer, 
                                                   1, # batch_size is 1
                                                   self.rnn_config.rnn_hidden).detach(),
                              torch.zeros(self.rnn_config.rnn_layer, 
                                                   1, # batch_size is 1
                                                   self.rnn_config.rnn_hidden).detach())
<|MERGE_RESOLUTION|>--- conflicted
+++ resolved
@@ -121,14 +121,9 @@
                 action_info[0].append(self.cells[0].squeeze(1).cpu().numpy())
                 action_info[0].append(self.cells[1].squeeze(1).cpu().numpy())
 
-<<<<<<< HEAD
-        action_pd, self.cells = self.model.forward_actor_expose_cells(obs_tensor, self.cells)
-        action_pd = action_pd.detach().numpy()
-        action_pd[self.action_dim:] *= np.exp(self.noise)
-=======
             action_pd, self.cells = self.model.forward_actor_expose_cells(obs_tensor, self.cells)
             action_pd = action_pd.detach().cpu().numpy()
->>>>>>> 496c81db
+            action_pd[:, self.action_dim:] *= np.exp(self.noise)
 
             if self.agent_mode != 'eval_deterministic':
                 action_choice = self.pd.sample(action_pd)
