--- conflicted
+++ resolved
@@ -22,10 +22,6 @@
             count: number of experiences accumulated
                 (Note, type is torch.cuda.FloatTensor or torch.FloatTensor)
     """
-<<<<<<< HEAD
-    recurrent = False
-=======
->>>>>>> 39555baf
     def __init__(self, in_size, eps=1e-2, use_cuda=False):
         """
         Constructor for ZFilter class
@@ -43,23 +39,12 @@
         self.register_buffer('running_sumsq', eps * torch.ones(in_size))
         self.register_buffer('count', torch.Tensor([eps]))
 
-<<<<<<< HEAD
-        self.in_size = in_size
-
-        self.use_cuda = use_cuda
-        print(self.use_cuda)
-        if self.use_cuda:
-            self.running_sum   = self.running_sum.cuda()
-            self.running_sumsq = self.running_sumsq.cuda()
-            self.count         = self.count.cuda()
-=======
         # GPU option. Only used in learner. Pass in use_cuda flag from learner
         self.use_cuda = use_cuda
         if self.use_cuda:  
             self.running_sum   = self.running_sum.cuda()
             self.running_sumsq = self.running_sumsq.cuda()
             self.count         = self.count.cuda() 
->>>>>>> 39555baf
 
     def z_update(self, x):
         """
@@ -71,19 +56,6 @@
         # only called in learner, so we can assume it has the correct type
         self.running_sum += torch.sum(x.data, dim=0)
         self.running_sumsq += torch.sum(x.data * x.data, dim=0)
-<<<<<<< HEAD
-        batch_count = U.to_float_tensor(np.array([len(x)]))
-        if self.use_cuda:
-            batch_count = batch_count.cuda()
-        self.count += batch_count
-
-    # define forward prop operations in terms of layers
-    def forward(self, inputs):
-        if self.count[0]< 100: return inputs
-
-        running_mean = (self.running_sum / self.count)
-        running_std = (torch.clamp((self.running_sumsq / self.count) - running_mean.pow(2), min=self.eps)).pow(0.5)
-=======
         added_count = U.to_float_tensor(np.array([len(x)]))
         if self.use_cuda:
             added_count = added_count.cuda()
@@ -98,14 +70,9 @@
         running_mean = (self.running_sum / self.count)
         running_std = (torch.clamp((self.running_sumsq / self.count) \
                     - running_mean.pow(2), min=self.eps)).pow(0.5)
->>>>>>> 39555baf
         running_mean = Variable(running_mean)
         running_std = Variable(running_std)
         normed = torch.clamp((inputs - running_mean) / running_std, -5.0, 5.0)
-<<<<<<< HEAD
-
-=======
->>>>>>> 39555baf
         return normed
 
     def cuda(self):
@@ -128,16 +95,6 @@
         self.count         = self.count.cpu() 
 
     def running_mean(self):
-<<<<<<< HEAD
-        return (self.running_sum / self.count).cpu().numpy()
-
-    def running_std(self):
-        return (torch.clamp((self.running_sumsq / self.count) - (self.running_sum / self.count).pow(2), min=self.eps)).pow(0.5).cpu().numpy()
-
-    def running_square(self):
-        return (self.running_sumsq / self.count).cpu().numpy()
-
-=======
         '''
             returning the running obseravtion mean for Tensorplex logging
         '''
@@ -164,5 +121,4 @@
         if self.use_cuda:
             running_square = running_square.cpu()
         return running_square.numpy()
->>>>>>> 39555baf
 
