--- conflicted
+++ resolved
@@ -6,14 +6,10 @@
 import numpy as np 
 import resource
 
-from torch.nn import LayerNorm
+from ..layer_norm import LayerNorm
 
 class CNNStemNetwork(U.Module):
-<<<<<<< HEAD
-    def __init__(self, D_obs, D_out):
-=======
     def __init__(self, D_obs, D_out, use_layernorm=True):
->>>>>>> 1a6f4040
         super(CNNStemNetwork, self).__init__()
         conv_channels=[16, 32]
         C, H, W = D_obs
