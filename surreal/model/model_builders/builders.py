import torch
import torch.nn as nn
import torch.nn.functional as F
import surreal.utils as U
from surreal.utils.pytorch import GpuVariable as Variable
import numpy as np 
import resource

from ..layer_norm import LayerNorm

class PerceptionNetwork(U.Module):
    def __init__(self, D_obs, D_out, pixel_input, use_layernorm=True):
        super(PerceptionNetwork, self).__init__()
<<<<<<< HEAD
        self.pixel_input = pixel_input
        if pixel_input:
            conv_channels=[32, 32]
            C, H, W = D_obs
            self.conv1 = nn.Conv2d(C, conv_channels[0], [3,3], stride=2)
            self.conv2 = nn.Conv2d(conv_channels[0], conv_channels[1], [3,3], stride=1)
            # TODO: auto shape inference
            conv_output_size = 48672
            self.fc_obs = nn.Linear(conv_output_size, D_out)
        else:
            self.fc_obs = nn.Linear(D_obs, D_out)

    def forward(self, obs):
        if self.pixel_input:
            obs = F.elu(self.conv1(obs))
            obs = F.elu(self.conv2(obs))
            obs = obs.view(obs.size(0), -1)
=======
        conv_channels=[16, 32]
        C, H, W = D_obs.shape
        # DQN architecture
        self.conv1 = nn.Conv2d(C, conv_channels[0], [8,8], stride=4)
        self.conv2 = nn.Conv2d(conv_channels[0], conv_channels[1], [4,4], stride=2)
        # TODO: auto shape inference
        conv_output_size = 2592
        self.fc_obs = nn.Linear(conv_output_size, D_out)

    def forward(self, obs):
        obs_shape = obs.size()
        if_high_dim = (len(obs_shape) == 5)
        if if_high_dim: 
            obs = obs.view(-1, *obs_shape[2:])

        obs = F.elu(self.conv1(obs))
        obs = F.elu(self.conv2(obs))
        obs = obs.view(obs.size(0), -1)
>>>>>>> 864b7893
        obs = F.elu(self.fc_obs(obs))

        if if_high_dim:
            obs = obs.view(obs_shape[0], obs_shape[1], -1)
        return obs

class ActorNetworkX(U.Module):
    def __init__(self, D_in, D_act, hidden_size=200):
        super(ActorNetworkX, self).__init__()
        self.fc_in = nn.Linear(D_in, hidden_size)
        self.fc_out = nn.Linear(hidden_size, D_act)
        self.layer_norm = LayerNorm()

    def forward(self, obs):
        x = F.elu(self.fc_in(obs))
        x = self.layer_norm(x)
        x = F.tanh(self.fc_out(x))
        return x

class CriticNetworkX(U.Module):
    def __init__(self, D_in, D_act, hidden_size=300):
        super(CriticNetworkX, self).__init__()
        self.fc_in = nn.Linear(D_in + D_act, hidden_size)
        self.fc_out = nn.Linear(hidden_size, 1)
        self.layer_norm = LayerNorm()

    def forward(self, obs, action):
        x = torch.cat((obs, action), dim=1)
        x = F.elu(self.fc_in(x))
        x = self.layer_norm(x)
        x = self.fc_out(x)
        return x

class ActorNetwork(U.Module):

    def __init__(self, D_obs, D_act, hidden_sizes=[64, 64], conv_channels=[32, 32], use_batchnorm=False, use_layernorm=True):
        super(ActorNetwork, self).__init__()
        self.use_batchnorm = use_batchnorm
        self.use_layernorm = use_layernorm
        D_obs_visual, D_obs_flat = D_obs
        # TODO: support both visual and flat observations
        #print('input_obs_network', D_obs_visual, D_obs_flat)
        assert not (D_obs_visual is not None and D_obs_flat is not None)
        if D_obs_visual is not None:
            if use_layernorm:
                self.layer_norm = LayerNorm()
            # D_obs_visual should be (C, H, W)
            C, H, W = D_obs_visual.shape
            self.conv1 = nn.Conv2d(C, conv_channels[0], [3,3], stride=2)
            self.conv2 = nn.Conv2d(conv_channels[0], conv_channels[1], [3,3], stride=1)
            #conv_output_size = int(conv_channels[1] * H / 4 * W / 4)
            conv_output_size = 400 * 32
            conv_output_size = 48672
            #print('channels', conv_channels[1])
            #print('chw', c, h, w)
            #print('size',conv_output_size)
            self.fc_obs = nn.Linear(conv_output_size, 50)
            self.fc_hidden = nn.Linear(50, 50)
            self.fc_act = nn.Linear(50, D_act)
        if D_obs_flat is not None:
            self.fc_h1 = nn.Linear(D_obs_flat, hidden_sizes[0])
            self.fc_h2 = nn.Linear(hidden_sizes[0], hidden_sizes[1])
            self.fc_act = nn.Linear(hidden_sizes[1], D_act)

        if self.use_batchnorm:
            self.bn_h1 = nn.BatchNorm1d(D_obs_flat)
            self.bn_h2 = nn.BatchNorm1d(hidden_sizes[0])
            self.bn_out = nn.BatchNorm1d(hidden_sizes[1])

    def forward(self, obs):
        obs_visual, obs_flat = obs
        assert not ((obs_visual is not None) and (obs_flat is not None))
        if obs_visual is not None:
            obs = obs_visual
            c1 = self.conv1(obs)
            c1 = F.elu(c1)
            c2 = self.conv2(c1)
            c2 = F.elu(c2)
            batch_size = c2.size()[0]
            c2 = c2.view(batch_size, -1)
            flat_obs = self.fc_obs(c2)
            if self.use_layernorm:
                flat_obs = self.layer_norm(flat_obs)
            flat_obs = F.elu(flat_obs)
            hidden = self.fc_hidden(flat_obs)
            hidden = F.elu(hidden)
            action = self.fc_act(hidden)
            action = F.tanh(action)
            return action
        if obs_flat is not None:
            obs = obs_flat
            if self.use_batchnorm:
                obs = self.bn_h1(obs)
            h1 = F.elu(self.fc_h1(obs))
            if self.use_batchnorm:
                h1 = self.bn_h2(h1)
            h2 = F.elu(self.fc_h2(h1))
            if self.use_batchnorm:
                h2 = self.bn_out(h2)
            action = F.tanh(self.fc_act(h2))
            return action

class CriticNetwork(U.Module):

    def __init__(self, D_obs, D_act, hidden_sizes=[64, 64], conv_channels=[32, 32], use_batchnorm=False, use_layernorm=True):
        super(CriticNetwork, self).__init__()
        self.use_batchnorm = use_batchnorm
        self.use_layernorm = use_layernorm
        D_obs_visual, D_obs_flat = D_obs
        if self.use_batchnorm:
            self.bn_obs = nn.BatchNorm1d(D_obs_flat)
            self.bn_act = nn.BatchNorm1d(D_act)
            # Critic architecture from https://github.com/Breakend/baselines/blob/50ffe01d254221db75cdb5c2ba0ab51a6da06b0a/baselines/ddpg/models.py
            self.bn_h2 = nn.BatchNorm1d(hidden_sizes[0] + D_act)
            self.bn_out = nn.BatchNorm1d(hidden_sizes[1])
        assert not (D_obs_visual is not None and D_obs_flat is not None)
        if D_obs_visual is not None:
            if use_layernorm:
                self.layer_norm = LayerNorm()
            # D_obs_visual should be (C, H, W)
            C, H, W = D_obs_visual.shape
            self.conv1 = nn.Conv2d(C, conv_channels[0], [3,3], stride=2)
            self.conv2 = nn.Conv2d(conv_channels[0], conv_channels[1], [3,3], stride=1)
            #conv_output_size = conv_channels[1] * H / 4 * W / 4
            conv_output_size = 400 * 32
            conv_output_size = 48672
            #print('conv', conv_output_size)
            #print('chw', C, H, W)
            conv_output_size = int(conv_output_size)
            self.fc_obs = nn.Linear(conv_output_size, 50)
            # TODO: consider 1 mlp instead of 2, or different hidden size
            self.fc_hidden = nn.Linear(50 + D_act, 50)
            self.fc_out = nn.Linear(50, D_act)
        if D_obs_flat is not None:
            self.fc_obs = nn.Linear(D_obs_flat, hidden_sizes[0])
            self.fc_h2 = nn.Linear(hidden_sizes[0] + D_act, hidden_sizes[1])
            self.fc_q = nn.Linear(hidden_sizes[1], 1)

    def forward(self, obs, act):
        obs_visual, obs_flat = obs
        assert not (obs_visual is not None and obs_flat is not None)
        if obs_visual is not None:
            obs = obs_visual
            c1 = self.conv1(obs)
            c1 = F.elu(c1)
            c2 = self.conv2(c1)
            c2 = F.elu(c2)
            batch_size = c2.size()[0]
            c2 = c2.view(batch_size, -1)
            flat_obs = self.fc_obs(c2)
            if self.use_layernorm:
                flat_obs = self.layer_norm(flat_obs)
            flat_obs = F.elu(flat_obs)
            flat_obs = torch.cat((flat_obs, act), dim=1)
            hidden = self.fc_hidden(flat_obs)
            hidden = F.elu(hidden)
            value = self.fc_out(hidden)
            return value
        if obs_flat is not None:
            obs = obs_flat
            if self.use_batchnorm:
                obs = self.bn_obs(obs)
            h_obs = F.elu(self.fc_obs(obs))
            h1 = torch.cat((h_obs, act), 1)
            if self.use_batchnorm:
                h1 = self.bn_h2(h1)
            h2 = F.elu(self.fc_h2(h1))
            if self.use_batchnorm:
                h2 = self.bn_out(h2)
            value = self.fc_q(h2)
            return value

class PPO_ActorNetwork(U.Module):
    '''
        PPO custom actor network structure
    '''
    def __init__(self, D_obs, D_act, init_log_sig, cnn_stem=None, rnn_stem=None):
        super(PPO_ActorNetwork, self).__init__()

        self.rnn_stem = rnn_stem
        self.cnn_stem = cnn_stem
        # assumes D_obs here is the correct RNN hidden dim

        self.D_obs = D_obs
        hid_1 = D_obs * 10
        hid_3 = D_act * 10
        hid_2 = int(np.sqrt(hid_1 * hid_3))
        self.fc_h1 = nn.Linear(D_obs, hid_1)
        self.fc_h2 = nn.Linear(hid_1, hid_2)
        self.fc_h3 = nn.Linear(hid_2, hid_3)
        self.fc_mean = nn.Linear(hid_3, D_act)
        self.log_var = nn.Parameter(torch.zeros(1, D_act) + init_log_sig)
        # self.layer_norm = LayerNorm()

    def forward(self, obs):
        obs_shape = obs.size()
        if_high_dim = (len(obs_shape) == 3)
        if if_high_dim: 
            obs = obs.view(-1, obs_shape[2])

        h1 = F.tanh(self.fc_h1(obs))
        h2 = F.tanh(self.fc_h2(h1))
        h3 = F.tanh(self.fc_h3(h2))
        mean = self.fc_mean(h3)
        std  = torch.exp(self.log_var) * Variable(torch.ones(mean.size()))

        action = torch.cat((mean, std), dim=1)
        if if_high_dim:
            action = action.view(obs_shape[0], obs_shape[1], -1)
        return action


class PPO_CriticNetwork(U.Module):
    '''
        PPO custom critic network structure
    '''
    def __init__(self, D_obs, cnn_stem=None,rnn_stem=None):
        super(PPO_CriticNetwork, self).__init__()

        # assumes D_obs here is the correct RNN hidden dim if necessary
        self.rnn_stem = rnn_stem
        self.cnn_stem = cnn_stem

        hid_1 = D_obs * 10
        hid_3 = 64
        hid_2 = int(np.sqrt(hid_1 * hid_3))

        self.fc_h1 = nn.Linear(D_obs, hid_1)
        self.fc_h2 = nn.Linear(hid_1, hid_2)
        self.fc_h3 = nn.Linear(hid_2, hid_3)
        self.fc_v  = nn.Linear(hid_3, 1)

    def forward(self, obs):
        obs_shape = obs.size()
        if_high_dim = (len(obs_shape) == 3)
        if if_high_dim: 
            obs = obs.view(-1, obs_shape[2])

        h1 = F.tanh(self.fc_h1(obs))
        h2 = F.tanh(self.fc_h2(h1))
        h3 = F.tanh(self.fc_h3(h2))
        v  = self.fc_v(h3) 

        if if_high_dim:
            v = v.view(obs_shape[0], obs_shape[1], 1)
        return v
<|MERGE_RESOLUTION|>--- conflicted
+++ resolved
@@ -9,27 +9,8 @@
 from ..layer_norm import LayerNorm
 
 class PerceptionNetwork(U.Module):
-    def __init__(self, D_obs, D_out, pixel_input, use_layernorm=True):
+    def __init__(self, D_obs, D_out, use_layernorm=True):
         super(PerceptionNetwork, self).__init__()
-<<<<<<< HEAD
-        self.pixel_input = pixel_input
-        if pixel_input:
-            conv_channels=[32, 32]
-            C, H, W = D_obs
-            self.conv1 = nn.Conv2d(C, conv_channels[0], [3,3], stride=2)
-            self.conv2 = nn.Conv2d(conv_channels[0], conv_channels[1], [3,3], stride=1)
-            # TODO: auto shape inference
-            conv_output_size = 48672
-            self.fc_obs = nn.Linear(conv_output_size, D_out)
-        else:
-            self.fc_obs = nn.Linear(D_obs, D_out)
-
-    def forward(self, obs):
-        if self.pixel_input:
-            obs = F.elu(self.conv1(obs))
-            obs = F.elu(self.conv2(obs))
-            obs = obs.view(obs.size(0), -1)
-=======
         conv_channels=[16, 32]
         C, H, W = D_obs.shape
         # DQN architecture
@@ -48,7 +29,6 @@
         obs = F.elu(self.conv1(obs))
         obs = F.elu(self.conv2(obs))
         obs = obs.view(obs.size(0), -1)
->>>>>>> 864b7893
         obs = F.elu(self.fc_obs(obs))
 
         if if_high_dim:
