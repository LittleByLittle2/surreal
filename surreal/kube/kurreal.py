--- conflicted
+++ resolved
@@ -229,12 +229,8 @@
             'cheetah': 'dm_control:cheetah-run',
             'hopper': 'dm_control:hopper-hop',
             'mj': 'mujocomanip:SawyerLiftEnv',
-<<<<<<< HEAD
             'mjbaxterhole': 'mujocomanip:BaxterHoleEnv',
             'mjbaxterlift': 'mujocomanip:BaxterLiftEnv',
-=======
-            'mjbaxter': 'mujocomanip:BaxterHoleEnv',
->>>>>>> c1b9afa1
             'gym-ch':'gym:HalfCheetah-v2',
             'gym-hopper':'gym:Hopper-v2',
         }
