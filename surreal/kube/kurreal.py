--- conflicted
+++ resolved
@@ -228,12 +228,9 @@
             'cheetah': 'dm_control:cheetah-run',
             'hopper': 'dm_control:hopper-hop',
             'mj': 'mujocomanip:SawyerLiftEnv',
-<<<<<<< HEAD
             'mjbaxter': 'mujocomanip:BaxterHoleEnv'
-=======
             'gym-ch':'gym:HalfCheetah-v2',
             'gym-hopper':'gym:Hopper-v2',
->>>>>>> db5c30e0
         }
         if args.env:
             env = args.env
