--- conflicted
+++ resolved
@@ -132,15 +132,9 @@
         Convenience class that initializes everything from session config
         + batch_size
     """
-<<<<<<< HEAD
-    def __init__(self, session_config, batch_size):
+    def __init__(self, session_config, batch_size, preprocess_task=None):
         self.sampler_host = os.environ['SYMPH_SAMPLER_FRONTEND_HOST']
         self.sampler_port = os.environ['SYMPH_SAMPLER_FRONTEND_PORT']
-=======
-    def __init__(self, session_config, batch_size, preprocess_task=None):
-        self.sampler_host = session_config.replay.sampler_frontend_host
-        self.sampler_port = session_config.replay.sampler_frontend_port
->>>>>>> a05bf565
         self.batch_size = batch_size
         self.max_queue_size = session_config.learner.max_prefetch_batch_queue
         self.prefetch_host = 'localhost'
