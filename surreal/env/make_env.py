import os
from multiprocessing import Process, Queue
from surreal.env.video_env import VideoWrapper
import surreal.utils as U
from .wrapper import GymAdapter
from .wrapper import FrameStackWrapper, GrayscaleWrapper, TransposeWrapper, FilterWrapper
from .wrapper import ObservationConcatenationWrapper, MujocoManipulationWrapper

<<<<<<< HEAD

def make_env_config(env_config, mode=None):
    """
    Forks a process, creates the environment and generate the config
    This makes sure that when we initializes an environment using
    make_env, we have not created and then deleted another one (just
    to get the dimension of input). Many rendering related things
    can break when created and destroyed.

    e.g. If you create a mujoco_py MjOffscreenRenderContext,
    delete it, fork the process and re-create the context, you
    will get a setfault

    Args:
        env_config: see make_env
        mode: see make_env
    """
    q = Queue()
    p = Process(target=_make_env_wrapped, args=(q, env_config, mode))
    print("HI8")
    p.start()
    print("HI9")
    config = q.get()
    print("HI0")
    p.join()
    print("DONE")
    return config


def _make_env_wrapped(q, env_config, mode):
    """
    For running make env in another process
    """
    print("HI")
    _, config = make_env(env_config, mode)
    print("HI4")
    q.put(config)
    print(type(config))
    print("HI5")
=======
import sys
import pickle
import subprocess
import shlex
>>>>>>> ebe92b54


def make_env(env_config, mode=None):
    """
    Makes an environment and populates related fields in env_config
    return env, env_config
    Args:
        overrides(str): point to the override in env_config to 
                        provide differnt kwargs to the initializer of the environment
    """
    env_name = env_config.env_name
    env_category, env_name = env_name.split(':')
    if mode == 'eval' and 'eval_mode' in env_config:
        for k, v in env_config.eval_mode.items():
            env_config[k] = v
    if env_category == 'gym':
        env, env_config = make_gym(env_name, env_config)
    elif env_category == 'mujocomanip':
        env, env_config = make_mujocomanip(env_name, env_config)
    elif env_category == 'dm_control':
        env, env_config = make_dm_control(env_name, env_config)
    else:
        raise ValueError('Unknown environment category: {}'.format(env_category))
    return env, env_config


def make_gym(env_name, env_config):
    import gym
    env = gym.make(env_name)
    env = GymAdapter(env, env_config)
    env_config.action_spec = env.action_spec()
    env_config.obs_spec = env.observation_spec()
    return env, env_config


def make_mujocomanip(env_name, env_config):
    import MujocoManip
    
    demo_config = None if env_config.demonstration is None or \
                  not env_config.demonstration.use_demo else env_config.demonstration

    env = MujocoManip.make(
        env_name,
        has_renderer=False,
        ignore_done=True,
        use_camera_obs=env_config.pixel_input,
        camera_height=84,
        camera_width=84,
        render_collision_mesh=False,
        render_visual_mesh=True,
        camera_name='tabletop',
        use_object_obs=(not env_config.pixel_input),
        camera_depth=env_config.use_depth,
        reward_shaping=True,
        demo_config=env_config.demonstration,
    )
    env = MujocoManipulationWrapper(env, env_config)
    env = FilterWrapper(env, env_config)
    env = ObservationConcatenationWrapper(env)
    if env_config.pixel_input:
        env = TransposeWrapper(env)
        if env_config.use_grayscale:
            env = GrayscaleWrapper(env)
        if env_config.frame_stacks:
            env = FrameStackWrapper(env, env_config)
    env_config.action_spec = env.action_spec()
    env_config.obs_spec = env.observation_spec()
    return env, env_config


def make_dm_control(env_name, env_config):
    from dm_control import suite
    from dm_control.suite.wrappers import pixels
    from .dm_wrapper import DMControlAdapter, DMControlDummyWrapper
    pixel_input = env_config.pixel_input
    domain_name, task_name = env_name.split('-')
    env = suite.load(domain_name=domain_name, task_name=task_name)
    if pixel_input:
        if os.getenv('DISABLE_MUJOCO_RENDERING'):
            # We are asking for rendering on a pod that cannot support rendering, 
            # This happens in GPU based learners when we only want to create the environment
            # to see the dimensions.
            # So we will add a dummy environment
            # TODO: add a dummy wrapper that only contains the correct specs
            env = DMControlDummyWrapper(env) #...
        else:
            env = pixels.Wrapper(env, render_kwargs={'height': 84, 'width': 84, 'camera_id': 0})
    # TODO: what to do with reward visualization
    # Reward visualization should only be done in the eval agent
    # env = suite.load(domain_name=domain_name, task_name=task_name, visualize_reward=record_video)
    env = DMControlAdapter(env, pixel_input)
    env = FilterWrapper(env, env_config)
    env = ObservationConcatenationWrapper(env)
    if pixel_input:
        env = TransposeWrapper(env)
        env = GrayscaleWrapper(env)
        if env_config.frame_stacks > 1:
            env = FrameStackWrapper(env, env_config)
    env_config.action_spec = env.action_spec()
    env_config.obs_spec = env.observation_spec()
    return env, env_config<|MERGE_RESOLUTION|>--- conflicted
+++ resolved
@@ -5,53 +5,6 @@
 from .wrapper import GymAdapter
 from .wrapper import FrameStackWrapper, GrayscaleWrapper, TransposeWrapper, FilterWrapper
 from .wrapper import ObservationConcatenationWrapper, MujocoManipulationWrapper
-
-<<<<<<< HEAD
-
-def make_env_config(env_config, mode=None):
-    """
-    Forks a process, creates the environment and generate the config
-    This makes sure that when we initializes an environment using
-    make_env, we have not created and then deleted another one (just
-    to get the dimension of input). Many rendering related things
-    can break when created and destroyed.
-
-    e.g. If you create a mujoco_py MjOffscreenRenderContext,
-    delete it, fork the process and re-create the context, you
-    will get a setfault
-
-    Args:
-        env_config: see make_env
-        mode: see make_env
-    """
-    q = Queue()
-    p = Process(target=_make_env_wrapped, args=(q, env_config, mode))
-    print("HI8")
-    p.start()
-    print("HI9")
-    config = q.get()
-    print("HI0")
-    p.join()
-    print("DONE")
-    return config
-
-
-def _make_env_wrapped(q, env_config, mode):
-    """
-    For running make env in another process
-    """
-    print("HI")
-    _, config = make_env(env_config, mode)
-    print("HI4")
-    q.put(config)
-    print(type(config))
-    print("HI5")
-=======
-import sys
-import pickle
-import subprocess
-import shlex
->>>>>>> ebe92b54
 
 
 def make_env(env_config, mode=None):
