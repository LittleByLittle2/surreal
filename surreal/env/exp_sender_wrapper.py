from .wrapper import Wrapper
from surreal.session import Config, extend_config, BASE_SESSION_CONFIG, BASE_LEARNER_CONFIG, ConfigError
from surreal.distributed.exp_sender import ExpSender
from collections import deque
<<<<<<< HEAD
import resource
import os


=======
import copy
>>>>>>> a05bf565
exp_sender_wrapper_registry = {}

def register_exp_sender_wrapper(target_class):
    exp_sender_wrapper_registry[target_class.__name__] = target_class

def expSenderWrapperFactory(name):
    return exp_sender_wrapper_registry[name]
    
class ExpSenderWrapperMeta(type):
    def __new__(meta, name, bases, class_dict):
        cls = type.__new__(meta, name, bases, class_dict)
        register_exp_sender_wrapper(cls)
        return cls

# https://effectivepython.com/2015/02/02/register-class-existence-with-metaclasses/
class ExpSenderWrapperBase(Wrapper, metaclass=ExpSenderWrapperMeta):
    def __init__(self, env, learner_config, session_config):
        """
        Default sender configs are in BASE_SESSION_CONFIG['sender']
        They contain communication level information
        
        Algorithm specific experience generation parameters should live in learner_config
        """
        super().__init__(env)
        # TODO: initialize config in a unified place 
        self.session_config = Config(session_config).extend(BASE_SESSION_CONFIG)
        self.learner_config = Config(learner_config).extend(BASE_LEARNER_CONFIG)
        host = os.environ['SYMPH_COLLECTOR_FRONTEND_HOST']
        port = os.environ['SYMPH_COLLECTOR_FRONTEND_PORT']
        self.sender = ExpSender(
            host=host,
            port=port,
            flush_iteration=self.session_config.sender.flush_iteration,
        )
        

class ExpSenderWrapperSSAR(ExpSenderWrapperBase):
    """
        Sends experience in format
        {   
            'obs': [state, next state]
            'action': action,
            'reward': reward,
            'done': done,
            'info': info
        }
    """
    def __init__(self, env, learner_config, session_config):
        super().__init__(env, learner_config, session_config)
        self._obs = None  # obs of the current time step

    def _reset(self):
        self._obs, info = self.env.reset()
        return self._obs, info

    def _step(self, action):
        obs_next, reward, done, info = self.env.step(action)
        self.send([[self._obs, obs_next], action, reward, done, info])
        self._obs = obs_next
        return obs_next, reward, done, info

    def send(self, data):
        obs_array, action, reward, done, info = data
        hash_dict = {
            'obs': obs_array,
        }
        nonhash_dict = {
            'action': action,
            'reward': reward,
            'done': done,
            'info': info
        }
        self.sender.send(hash_dict, nonhash_dict)

# Naming may need some change here. 
# The unit of experience is in format state state action reward.
# N-step is supported
class ExpSenderWrapperSSARNStepBootstrap(ExpSenderWrapperSSAR):
    """
        Sends observations in format
        {   
            'obs': [state, next_state]
            'action': action,
            'reward': reward,
            'done': done,
            'info': info
        }
        but next_state is n_steps after state and reward is cumulated reward over n_steps
        Used for n_step reward computations.

        Requires:
            @self.learner_config.algo.n_step: number of steps to cumulate over
            @self.learner_config.algo.gamma: discount factor
    """
    def __init__(self, env, learner_config, session_config):
        super().__init__(env, learner_config, session_config)
        self.n_step = self.learner_config.algo.n_step
        self.gamma = self.learner_config.algo.gamma
        self.last_n = deque()

    def _reset(self):
        self._obs, info = self.env.reset()
        self.last_n.clear()
        return self._obs, info

    def _step(self, action):
        obs_next, reward, done, info = self.env.step(action)
        for i, exp_list in enumerate(self.last_n):
            # Update Next Observation and done to be from the final of n_steps and reward to be weighted sum
            exp_list[0][1] = obs_next
            exp_list[2] += pow(self.gamma, self.n_step - i - 1) * reward
            exp_list[3] = done
        self.last_n.append([[self._obs, obs_next], action, reward, done, info])
        if len(self.last_n) == self.n_step:
            self.send(self.last_n.popleft())

        self._obs = obs_next
        return obs_next, reward, done, info

class ExpSenderWrapperMultiStep(ExpSenderWrapperBase):
    """
        Base class for all classes that send experience in format
        {   
            'obs_arr': [state_1, ..., state_n]
            'obs_next': [state_{n + 1}]
            'action_arr': [action_1, ...],
            'reward_arr': [reward_1, ...],
            'done_arr': [done_1, ...],
            'info_arr': [info_1, ...],
            'n_step': n, length of all arrays,
        }
    """
    def send(self, data, obs_next):
        obs_arr, action_arr, reward_arr, done_arr, info_arr = [], [], [], [], []
        hash_dict = {}
        nonhash_dict = {}
        for index, (obs, action, reward, done, info) in enumerate(data):
            # Store observations in a deduplicated way
            obs_arr.append(obs)
            action_arr.append(action)
            reward_arr.append(reward)
            done_arr.append(done)
            info_arr.append(info)

        hash_dict = {
        }
        nonhash_dict = {
            'obs_arr': obs_arr,
            'obs_next': obs_next,
            'action_arr': action_arr,
            'reward_arr': reward_arr,
            'done_arr': done_arr,
            'info_arr': info_arr,
            'n_step': len(data),
        }
        self.sender.send(hash_dict, nonhash_dict)


class ExpSenderWrapperMultiStepMovingWindowWithInfo(ExpSenderWrapperBase):
    """
        Base class for all classes that send experience in format
        {   
            'obs': [state_1, ..., state_n]
            'obs_next': [state_{n + 1}]
            'actions': [action_1, ...],
            'rewards': [reward_1, ...],
            'dones': [done_1, ...],
            'persistent_infos': [infolist_1, ...],
            'onetime_infos': [infos],
            'infos': [info_1, ...],
            'n_step': n
        }

        Note: distinction between persistent infos and onetime infos is subtle.
        Persistent info is collected for each step of rollout (i.e. prob distrib)
        Onetime info is collected once for the first state in partial trajectory,
            i.e. LSTM hidden/cell states

        Requires:
            @self.learner_config.algo.n_step: n, number of steps per experience
            @self.learner_config.algo.stride: after sending experience [state_i, ...]
            the next experience is [state_{i + stride}]
    """
    def __init__(self, env, learner_config, session_config):
        super().__init__(env, learner_config, session_config)
        self._ob = None  # obs of the current time step
        self.n_step = self.learner_config.algo.n_step
        self.stride = self.learner_config.algo.stride # Stride for moving window
        if self.stride < 1:
            raise ConfigError('stride {} for experience generation cannot be less than 1'.format(self.learner_config.algo.stride))
        self.last_n = deque()

    def _reset(self):
        obs, info = self.env.reset()
        self._ob = copy.deepcopy(obs)
        self.last_n.clear()
        return self._ob, info

    def _step(self, action):
        action_choice, action_info = action
        obs_next, reward, done, info = self.env.step(action_choice)
        self.last_n.append([self._ob, action_choice, reward, done, action_info[0], action_info[1], info])

        if len(self.last_n) == self.n_step:
            self.send(self.last_n, obs_next)
            for i in range(self.stride):
                if len(self.last_n) > 0:
                    self.last_n.popleft()
        self._ob = copy.deepcopy(obs_next)
        return obs_next, reward, done, info

    def send(self, data, obs_next):
        obs, actions, rewards, dones, persistent_infos, infos = [], [], [], [], [], []
        hash_dict = {}
        nonhash_dict = {}
        onetime_infos = None
        for index, (ob, action, reward, done, onetime_info, persistent_info, info) in enumerate(data):
            # Store observations in a deduplicated way
            obs.append(ob)
            actions.append(action)
            rewards.append(reward)
            dones.append(done)
            infos.append(info)
            persistent_infos.append(persistent_info)
            if onetime_infos == None: onetime_infos = onetime_info

        hash_dict = {
            'obs': obs,
            'obs_next': obs_next
        }
        nonhash_dict = {
            'actions': actions,
            'onetime_infos' : onetime_infos,
            'persistent_infos': persistent_infos,
            'rewards': rewards,
            'dones': dones,
            'infos': infos,
            'n_step': len(data),
        }            
        self.sender.send(hash_dict, nonhash_dict)


class ExpSenderWrapperMultiStepMovingWindow(ExpSenderWrapperMultiStep):
    """
        Base class for all classes that send experience in format
        {   
            'obs_arr': [state_1, ..., state_n]
            'obs_next': [state_{n + 1}]
            'action_arr': [action_1, ...],
            'reward_arr': [reward_1, ...],
            'done_arr': [done_1, ...],
            'info_arr': [info_1, ...],
            'n_step': n
        }

        Requires:
            @self.learner_config.algo.n_step: n, number of steps per experience
            @self.learner_config.algo.stride: after sending experience [state_i, ...]
            the next experience is [state_{i + stride}]
    """
    def __init__(self, env, learner_config, session_config):
        super().__init__(env, learner_config, session_config)
        self._obs = None  # obs of the current time step
        self.n_step = self.learner_config.algo.n_step
        self.stride = self.learner_config.algo.stride # Stride for moving window
        if self.stride < 1:
            raise ConfigError('stride {} for experience generation cannot be less than 1'.format(self.learner_config.algo.stride))
        self.last_n = deque()

    def _reset(self):
        self._obs, info = self.env.reset()
        self.last_n.clear()
        return self._obs, info

    def _step(self, action):
        obs_next, reward, done, info = self.env.step(action)
        self.last_n.append([self._obs, action, reward, done, info])
        if len(self.last_n) == self.n_step:
            self.send(self.last_n, obs_next)
            for i in range(self.stride):
                if len(self.last_n) > 0:
                    self.last_n.popleft()
        self._obs = obs_next
        return obs_next, reward, done, info<|MERGE_RESOLUTION|>--- conflicted
+++ resolved
@@ -2,14 +2,10 @@
 from surreal.session import Config, extend_config, BASE_SESSION_CONFIG, BASE_LEARNER_CONFIG, ConfigError
 from surreal.distributed.exp_sender import ExpSender
 from collections import deque
-<<<<<<< HEAD
-import resource
 import os
-
-
-=======
 import copy
->>>>>>> a05bf565
+
+
 exp_sender_wrapper_registry = {}
 
 def register_exp_sender_wrapper(target_class):
