--- conflicted
+++ resolved
@@ -182,7 +182,6 @@
         return SpecFormat.SURREAL_CLASSIC
 
 class DMControlDummyWrapper(Wrapper):
-<<<<<<< HEAD
     '''
     Dummy wrapper for deepmind control environment using pixels.  The output of
     observation_spec and action_spec will match the output for a dm_control environment
@@ -195,24 +194,15 @@
         env.metadata = {}
         super().__init__(env)
 
-=======
->>>>>>> 1241a55f
     @property
     def spec_format(self):
         return SpecFormat.DM_CONTROL
 
     def observation_spec(self):
-<<<<<<< HEAD
-        return dm_control.rl.specs.BoundedArraySpec(shape=(6,), dtype=dtype('float64'), name=None, minimum=[-1. -1. -1. -1. -1. -1.], maximum=[1. 1. 1. 1. 1. 1.])
-
-    def action_spec(self):
-        return collections.OrderedDict([('pixels', ArraySpec(shape=(84, 84, 3), dtype=dtype('uint8'), name='pixels'))])
-=======
-        return self.env.observation_spec()
-
-    def action_spec(self):
-        return self.env.action_spec()
->>>>>>> 1241a55f
+        return collections.OrderedDict([('pixels', dm_control.rl.specs.ArraySpec(shape=(84, 84, 3), dtype=np.dtype('uint8'), name='pixels'))])
+
+    def action_spec(self):
+        return dm_control.rl.specs.BoundedArraySpec(shape=(6,), dtype=np.dtype('float64'), name=None, minimum=[-1., -1., -1., -1., -1., -1.], maximum=[1., 1., 1., 1., 1., 1.])
 
 class DMControlAdapter(Wrapper):
     def __init__(self, env):
