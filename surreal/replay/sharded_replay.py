from multiprocessing import Process
<<<<<<< HEAD
from threading import Thread
import os
=======
from surreal.distributed import ZmqLoadBalancerThread
import surreal.utils as U
from .base import replay_factory
>>>>>>> a05bf565


class ShardedReplay(object):
    def __init__(self,
                 learner_config,
                 env_config,
                 session_config,):
        """
        Args:
            *_config: passed on to replay
        """
        self.sampler_proxy = None
        self.collector_proxy = None
        self.processes = []

        self.learner_config = learner_config
        self.env_config = env_config
        self.session_config = session_config

        self.replay_class = replay_factory(self.learner_config.replay.replay_class)

        self.shards = self.learner_config.replay.replay_shards

        self.collector_frontend_port = os.environ['SYMPH_COLLECTOR_FRONTEND_PORT']
        self.collector_backend_port = os.environ['SYMPH_COLLECTOR_BACKEND_PORT']
        self.sampler_frontend_port = os.environ['SYMPH_SAMPLER_FRONTEND_PORT']
        self.sampler_backend_port = os.environ['SYMPH_SAMPLER_BACKEND_PORT']

        self.collector_frontend_add = "tcp://*:{}".format(self.collector_frontend_port)
        self.collector_backend_add = "tcp://*:{}".format(self.collector_backend_port)
        self.sampler_frontend_add = "tcp://*:{}".format(self.sampler_frontend_port)
        self.sampler_backend_add = "tcp://*:{}".format(self.sampler_backend_port)


    def launch(self):
        self.collector_proxy = ZmqLoadBalancerThread(in_add=self.collector_frontend_add,
                                                     out_add=self.collector_backend_add,
                                                     pattern='router-dealer')
        self.sampler_proxy = ZmqLoadBalancerThread(in_add=self.sampler_frontend_add,
                                                   out_add=self.sampler_backend_add,
                                                   pattern='router-dealer')

        self.collector_proxy.start()
        self.sampler_proxy.start()

        self.processes = []

        print('Starting {} replay shards'.format(self.shards))
        for i in range(self.shards):
            print('Replay {} starting'.format(i))
            p = Process(target=self.start_replay, args=[i])
            p.start()
            self.processes.append(p)

    def start_replay(self, index):
        replay = self.replay_class(self.learner_config,
                                   self.env_config,
                                   self.session_config,
                                   index=index)
        replay.start_threads()
        replay.join()

    def join(self):
        for i, p in enumerate(self.processes):
            p.join()
            U.report_exitcode(p.exitcode, 'replay-{}'.format(i))
        self.collector_proxy.join()
        self.sampler_proxy.join()<|MERGE_RESOLUTION|>--- conflicted
+++ resolved
@@ -1,12 +1,8 @@
 from multiprocessing import Process
-<<<<<<< HEAD
-from threading import Thread
 import os
-=======
 from surreal.distributed import ZmqLoadBalancerThread
 import surreal.utils as U
 from .base import replay_factory
->>>>>>> a05bf565
 
 
 class ShardedReplay(object):
