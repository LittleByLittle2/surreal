from nvidia/cuda:8.0-cudnn6-runtime-ubuntu16.04

LABEL author="Stanford Surreal team"

RUN mkdir /mylibs
WORKDIR /mylibs

# RUN apt-get update
# RUN apt-get install -y expect
# COPY keyboard_configuration.exp .
# RUN expect keyboard_configuration.exp
RUN apt-get update && apt-get -y install cmake unzip bzip2 curl git wget libglfw3 libglew1.13 libglib2.0-0 libsm6 xorg-dev

RUN curl -LO http://repo.continuum.io/miniconda/Miniconda3-latest-Linux-x86_64.sh \
	&& bash Miniconda3-latest-Linux-x86_64.sh -p /mylibs/miniconda -b
RUN rm /mylibs/Miniconda3-latest-Linux-x86_64.sh
ENV PATH=/mylibs/miniconda/bin:${PATH}

# mujoco
RUN mkdir /root/.mujoco
WORKDIR /root/.mujoco
RUN wget https://www.roboti.us/download/mjpro150_linux.zip \
    && unzip mjpro150_linux.zip \
    && rm mjpro150_linux.zip
RUN wget https://www.roboti.us/download/mjpro131_linux.zip \
    && unzip mjpro131_linux.zip \
    && rm mjpro131_linux.zip

# pytorch
RUN conda install --yes pytorch torchvision -c pytorch
COPY requirements.txt /mylibs/
RUN pip install -r /mylibs/requirements.txt

# required for imageio
<<<<<<< HEAD
# RUN conda install --yes ffmpeg -c conda-forge
=======
# RUN conda install -y ffmpeg -c conda-forge
>>>>>>> 8d04e629

# DM control suite
RUN pip install git+git://github.com/deepmind/dm_control.git

ENV DISABLE_MUJOCO_RENDERING=1

WORKDIR /root
COPY entry.py /mylibs
RUN chmod +x /mylibs/entry.py
ENTRYPOINT ["/mylibs/entry.py"]
<|MERGE_RESOLUTION|>--- conflicted
+++ resolved
@@ -32,11 +32,7 @@
 RUN pip install -r /mylibs/requirements.txt
 
 # required for imageio
-<<<<<<< HEAD
-# RUN conda install --yes ffmpeg -c conda-forge
-=======
 # RUN conda install -y ffmpeg -c conda-forge
->>>>>>> 8d04e629
 
 # DM control suite
 RUN pip install git+git://github.com/deepmind/dm_control.git
