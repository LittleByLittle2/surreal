--- conflicted
+++ resolved
@@ -67,7 +67,6 @@
         os.system('pip install -e ' + tensorplex_path)
     else:
         print('WARNING: `tensorplex` lib not installed')
-<<<<<<< HEAD
     mujocomanip_path = os.environ.get('repo_mujocomanipulation', '')
     if mujocomanip_path and os.path.exists(mujocomanip_path):
         os.system('pip install -e ' + mujocomanip_path)
@@ -78,18 +77,11 @@
         os.system('pip install -e ' + symphony_path)
     else:
         print('WARNING: `symphony` lib not installed')
-=======
-    mujocomanip_path = os.environ.get('repo_mujocomanip', '')
-    if tensorplex_path and os.path.exists(mujocomanip_path):
-        os.system('pip install -e ' + mujocomanip_path)
-    else:
-        print('WARNING: `MujocoManipulation` lib not installed')
     torchx_path = os.environ.get('repo_torchx', '')
     if torchx_path and os.path.exists(torchx_path):
         os.system('pip install -e ' + torchx_path)
     else:
         print('WARNING: `torchx` lib not installed')
->>>>>>> 39862c1e
 
     # convenient symlinks for GitVolumes to be accessible in the home dir
     for env_var in os.environ:
